--- conflicted
+++ resolved
@@ -55,26 +55,6 @@
         id->request (atom {})
         request-queues (atom {})
         cleanup (fn [id] (swap! id->sem dissoc id)
-<<<<<<< HEAD
-                         (swap! id->result dissoc id)
-                         (swap! id->function dissoc id)
-                         (swap! id->request dissoc id)
-                         (swap! id->start dissoc id))
-        my-ip (.getHostAddress (InetAddress/getLocalHost))
-        clear-thread (async-loop
-                      (fn []
-                        (doseq [[id start] @id->start]
-                          (when (> (time-delta start) (conf DRPC-REQUEST-TIMEOUT-SECS))
-                            (when-let [sem (@id->sem id)]
-                              (.remove (acquire-queue request-queues (@id->function id)) (@id->request id))
-                              (log-warn "Timeout DRPC request id: " id " start at " start)
-                              (.release sem))
-                            (cleanup id)
-                            ))
-                        (timeout-check-secs)
-                        ))
-        ]
-=======
                   (swap! id->result dissoc id)
                   (swap! id->function dissoc id)
                   (swap! id->request dissoc id)
@@ -90,7 +70,6 @@
                                (.release sem))
                              (cleanup id)))
                          (timeout-check-secs)))]
->>>>>>> 2456f0aa
     (reify DistributedRPC$Iface
 
       (^String execute
@@ -115,13 +94,8 @@
               (throw result)
               (if (nil? result)
                 (throw (DRPCExecutionException. "Request timed out"))
-<<<<<<< HEAD
-                result)
-              ))))
-=======
                 result)))))
 
->>>>>>> 2456f0aa
       DistributedRPCInvocations$Iface
 
       (^void result
