--- conflicted
+++ resolved
@@ -17,13 +17,8 @@
   (:use [backtype.storm.daemon common])
   (:use [backtype.storm config util log])
   (:import [backtype.storm.hooks ITaskHook])
-<<<<<<< HEAD
   (:import [backtype.storm.tuple Tuple TupleImpl])
-  (:import [backtype.storm.generated SpoutSpec Bolt StateSpoutSpec])
-=======
-  (:import [backtype.storm.tuple Tuple])
   (:import [backtype.storm.generated SpoutSpec Bolt StateSpoutSpec StormTopology])
->>>>>>> f0cef2b0
   (:import [backtype.storm.hooks.info SpoutAckInfo SpoutFailInfo
             EmitInfo BoltFailInfo BoltAckInfo])
   (:import [backtype.storm.task TopologyContext ShellBolt WorkerTopologyContext])
