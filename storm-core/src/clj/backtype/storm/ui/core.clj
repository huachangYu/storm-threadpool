;; Licensed to the Apache Software Foundation (ASF) under one
;; or more contributor license agreements.  See the NOTICE file
;; distributed with this work for additional information
;; regarding copyright ownership.  The ASF licenses this file
;; to you under the Apache License, Version 2.0 (the
;; "License"); you may not use this file except in compliance
;; with the License.  You may obtain a copy of the License at
;;
;; http://www.apache.org/licenses/LICENSE-2.0
;;
;; Unless required by applicable law or agreed to in writing, software
;; distributed under the License is distributed on an "AS IS" BASIS,
;; WITHOUT WARRANTIES OR CONDITIONS OF ANY KIND, either express or implied.
;; See the License for the specific language governing permissions and
;; limitations under the License.
(ns backtype.storm.ui.core
  (:use compojure.core)
  (:use ring.middleware.reload)
  (:use [hiccup core page-helpers])
  (:use [backtype.storm config util log])
  (:use [backtype.storm.ui helpers])
  (:use [backtype.storm.daemon [common :only [ACKER-COMPONENT-ID system-id?]]])
  (:use [ring.adapter.jetty :only [run-jetty]])
  (:use [clojure.string :only [trim]])
  (:import [backtype.storm.utils Utils])
  (:import [backtype.storm.generated ExecutorSpecificStats
            ExecutorStats ExecutorSummary TopologyInfo SpoutStats BoltStats
            ErrorInfo ClusterSummary SupervisorSummary TopologySummary
            Nimbus$Client StormTopology GlobalStreamId RebalanceOptions
            KillOptions])
  (:import [java.io File])
  (:import [java.net URLDecoder])
  (:require [compojure.route :as route]
            [compojure.handler :as handler]
            [ring.util.response :as resp]
            [backtype.storm [thrift :as thrift]])
  (:import [org.apache.commons.lang StringEscapeUtils])
  (:gen-class))

(def ^:dynamic *STORM-CONF* (read-storm-config))

(defmacro with-nimbus [nimbus-sym & body]
  `(thrift/with-nimbus-connection [~nimbus-sym (*STORM-CONF* NIMBUS-HOST) (*STORM-CONF* NIMBUS-THRIFT-PORT)]
     ~@body
     ))

(defn get-filled-stats [summs]
  (->> summs
       (map #(.get_stats ^ExecutorSummary %))
       (filter not-nil?)))

(def tips
  "Defines a mapping of help texts for elements of the UI pages."
  {:sys-stats "Use this to toggle inclusion of storm system components."
   :version (str "The version of storm installed on the UI node. (Hopefully, "
                 "this is the same on all storm nodes!)")
   :nimbus-uptime (str "The duration the current Nimbus instance has been "
                       "running. (Note that the storm cluster may have been "
                       "deployed and available for a much longer period than "
                       "the current Nimbus process has been running.)")
   :num-supervisors "The number of nodes in the cluster currently."
   :num-slots "Slots are Workers (processes)."
   :num-execs "Executors are threads in a Worker process."
   :num-tasks (str "A Task is an instance of a Bolt or Spout. The number of "
                   "Tasks is almost always equal to the number of Executors.")
   :name "The name given to the topology by when it was submitted."
   :name-link "Click the name to view the Topology's information."
   :topo-id "The unique ID given to a Topology each time it is launched."
   :status "The status can be one of ACTIVE, INACTIVE, KILLED, or REBALANCING."
   :topo-uptime "The time since the Topology was submitted."
   :num-workers "The number of Workers (processes)."
   :sup-id (str "A unique identifier given to a Supervisor when it joins the "
                "cluster.")
   :sup-host (str "The hostname reported by the remote host. (Note that this "
                  "hostname is not the result of a reverse lookup at the "
                  "Nimbus node.)")
   :sup-uptime (str "The length of time a Supervisor has been registered to the "
                    "cluster.")
   :window (str "The past period of time for which the statistics apply. "
                "Click on a value to set the window for this page.")
   :emitted "The number of Tuples emitted."
   :transferred "The number of Tuples emitted that sent to one or more bolts."
   :complete-lat (str "The average time a Tuple \"tree\" takes to be completely "
                      "processed by the Topology. A value of 0 is expected "
                      "if no acking is done.")
   :spout-acked (str "The number of Tuple \"trees\" successfully processed. A "
                     "value of 0 is expected if no acking is done.")
   :spout-failed (str "The number of Tuple \"trees\" that were explicitly "
                      "failed or timed out before acking was completed. A value "
                      "of 0 is expected if no acking is done.")
   :comp-id "The ID assigned to a the Component by the Topology."
   :comp-id-link "Click on the name to view the Component's page."
   :capacity (str "If this is around 1.0, the corresponding Bolt is running as "
                  "fast as it can, so you may want to increase the Bolt's "
                  "parallelism. This is (number executed * average execute "
                  "latency) / measurement time.")
   :exec-lat (str "The average time a Tuple spends in the execute method. The "
                  "execute method may complete without sending an Ack for the "
                  "tuple.")
   :num-executed "The number of incoming Tuples processed."
   :proc-lat (str "The average time it takes to Ack a Tuple after it is first "
                  "received.  Bolts that join, aggregate or batch may not Ack a "
                  "tuple until a number of other Tuples have been received.")
   :bolt-acked "The number of Tuples acknowledged by this Bolt."
   :bolt-failed "The number of tuples Failed by this Bolt."
   :stream (str "The name of the Tuple stream given in the Topolgy, or \""
                Utils/DEFAULT_STREAM_ID "\" if none was given.")
   :exec-id "The unique executor ID."
   :exec-uptime "The length of time an Executor (thread) has been alive."
   :port (str "The port number used by the Worker to which an Executor is "
              "assigned. Click on the port number to open the logviewer page "
              "for this Worker.")})

(defn mk-system-toggle-button [include-sys?]
  [:p {:class "js-only"}
   [:span.tip.right {:title (:sys-stats tips)}
    [:input {:type "button"
             :value (str (if include-sys? "Hide" "Show") " System Stats")
             :onclick "toggleSys()"}]]])

(defn ui-template [body]
  (html4
   [:head
    [:title "Storm UI"]
    (include-css "/css/bootstrap-1.4.0.css")
    (include-css "/css/style.css")
    (include-js "/js/jquery-1.6.2.min.js")
    (include-js "/js/jquery.tablesorter.min.js")
    (include-js "/js/jquery.cookies.2.2.0.min.js")
    (include-js "/js/bootstrap-twipsy.js")
    (include-js "/js/script.js")
    ]
   [:body
    [:h1 (link-to "/" "Storm UI")]
    (seq body)
    ]))

(defn read-storm-version []
  (let [storm-home (System/getProperty "storm.home")
        release-path (format "%s/RELEASE" storm-home)
        release-file (File. release-path)]
    (if (and (.exists release-file) (.isFile release-file))
      (trim (slurp release-path))
      "Unknown")))

(defn cluster-summary-table [^ClusterSummary summ]
  (let [sups (.get_supervisors summ)
        used-slots (reduce + (map #(.get_num_used_workers ^SupervisorSummary %) sups))
        total-slots (reduce + (map #(.get_num_workers ^SupervisorSummary %) sups))
        free-slots (- total-slots used-slots)
        total-tasks (->> (.get_topologies summ)
                         (map #(.get_num_tasks ^TopologySummary %))
                         (reduce +))
        total-executors (->> (.get_topologies summ)
                             (map #(.get_num_executors ^TopologySummary %))
                             (reduce +))]
    (table [{:text "Version" :attr {:class "tip right"
                                    :title (:version tips)}}
            {:text "Nimbus uptime" :attr {:class "tip right"
                                          :title (:nimbus-uptime tips)}}
            {:text "Supervisors" :attr {:class "tip above"
                                        :title (:num-supervisors tips)}}
            {:text "Used slots" :attr {:class "tip above"
                                       :title (:num-slots tips)}}
            {:text "Free slots" :attr {:class "tip above"
                                       :title (:num-slots tips)}}
            {:text "Total slots" :attr {:class "tip above"
                                       :title (:num-slots tips)}}
            {:text  "Executors" :attr {:class "tip above"
                                       :title (:num-execs tips)}}
            {:text "Tasks" :attr {:class "tip left"
                                  :title (:num-tasks tips)}}]
           [[(read-storm-version)
             (pretty-uptime-sec (.get_nimbus_uptime_secs summ))
             (count sups)
             used-slots
             free-slots
             total-slots
             total-executors
             total-tasks]])
    ))

(defn topology-link
  ([id] (topology-link id id))
  ([id content]
     (link-to (url-format "/topology/%s" id) (escape-html content))))

(defn main-topology-summary-table [summs]
  (sorted-table
   [{:text "Name" :attr {:class "tip right"
                         :title (str (:name tips) " " (:name-link tips))}}
    {:text "Id" :attr {:class "tip right"
                       :title (:topo-id tips)}}
    {:text "Status" :attr {:class "tip above"
                           :title (:status tips)}}
    {:text "Uptime" :attr {:class "tip above"
                           :title (:topo-uptime tips)}}
    {:text "Num workers" :attr {:class "tip above"
                                :title (:num-workers tips)}}
    {:text "Num executors" :attr {:class "tip above"
                                  :title (:num-execs tips)}}
    {:text "Num tasks" :attr {:class "tip above"
                              :title (:num-tasks tips)}}]
   (for [^TopologySummary t summs]
     [(topology-link (.get_id t) (.get_name t))
      (escape-html (.get_id t))
      (.get_status t)
      (pretty-uptime-sec (.get_uptime_secs t))
      (.get_num_workers t)
      (.get_num_executors t)
      (.get_num_tasks t)
      ])
   :time-cols [3]
   :sort-list "[[0,0]]"
   ))

(defn supervisor-summary-table [summs]
  (sorted-table
   [{:text "Id" :attr {:class "tip right"
                       :title (:sup-id tips)}}
    {:text "Host" :attr {:class "tip above"
                         :title (:sup-host tips)}}
    {:text "Uptime" :attr {:class "tip above"
                         :title (:sup-uptime tips)}}
    {:text "Slots" :attr {:class "tip above"
                          :title (:num-slots tips)}}
    {:text "Used slots" :attr {:class "tip left"
                               :title (:num-slots tips)}}]
   (for [^SupervisorSummary s summs]
     [(.get_supervisor_id s)
      (.get_host s)
      (pretty-uptime-sec (.get_uptime_secs s))
      (.get_num_workers s)
      (.get_num_used_workers s)])
   :time-cols [2]))

(defn configuration-table [conf]
  (sorted-table ["Key" "Value"]
    (map #(vector (key %) (str (val %))) conf)))

(defn main-page []
  (with-nimbus nimbus
    (let [summ (.getClusterInfo ^Nimbus$Client nimbus)]
      (concat
       [[:h2 "Cluster Summary"]]
       [(cluster-summary-table summ)]
       [[:h2 "Topology summary"]]
       (main-topology-summary-table (.get_topologies summ))
       [[:h2 "Supervisor summary"]]
       (supervisor-summary-table (.get_supervisors summ))
       [[:h2 "Nimbus Configuration"]]
       (configuration-table (from-json (.getNimbusConf ^Nimbus$Client nimbus)))
       ))))

(defn component-type [^StormTopology topology id]
  (let [bolts (.get_bolts topology)
        spouts (.get_spouts topology)]
    (cond
     (.containsKey bolts id) :bolt
     (.containsKey spouts id) :spout
     )))

(defn executor-summary-type [topology ^ExecutorSummary s]
  (component-type topology (.get_component_id s)))

(defn add-pairs
  ([] [0 0])
  ([[a1 a2] [b1 b2]]
      [(+ a1 b1) (+ a2 b2)]))

(defn expand-averages [avg counts]
  (let [avg (clojurify-structure avg)
        counts (clojurify-structure counts)]
    (into {}
          (for [[slice streams] counts]
            [slice
             (into {}
                   (for [[stream c] streams]
                     [stream
                      [(* c (get-in avg [slice stream]))
                       c]]
                     ))]
            ))))


(defn expand-averages-seq [average-seq counts-seq]
  (->> (map vector average-seq counts-seq)
       (map #(apply expand-averages %))
       (apply merge-with
              (fn [s1 s2]
                (merge-with
                 add-pairs
                 s1
                 s2)))
       ))

(defn- val-avg [[t c]]
  (if (= t 0) 0
      (double (/ t c))))

(defn aggregate-averages [average-seq counts-seq]
  (->> (expand-averages-seq average-seq counts-seq)
       (map-val
        (fn [s]
          (map-val val-avg s)
          ))
       ))

(defn aggregate-counts [counts-seq]
  (->> counts-seq
       (map clojurify-structure)
       (apply merge-with
              (fn [s1 s2]
                (merge-with + s1 s2))
              )))

(defn aggregate-avg-streams [avg counts]
  (let [expanded (expand-averages avg counts)]
    (->> expanded
         (map-val #(reduce add-pairs (vals %)))
         (map-val val-avg)
         )))

(defn aggregate-count-streams [stats]
  (->> stats
       (map-val #(reduce + (vals %)))))

(defn aggregate-common-stats [stats-seq]
  {:emitted (aggregate-counts (map #(.get_emitted ^ExecutorStats %) stats-seq))
   :transferred (aggregate-counts (map #(.get_transferred ^ExecutorStats %) stats-seq))}
  )

(defn mk-include-sys-fn [include-sys?]
  (if include-sys?
    (fn [_] true)
    (fn [stream] (and (string? stream) (not (system-id? stream))))))

(defn pre-process [stream-summary include-sys?]
  (let [filter-fn (mk-include-sys-fn include-sys?)
        emitted (:emitted stream-summary)
        emitted (into {} (for [[window stat] emitted]
                           {window (filter-key filter-fn stat)}))
        transferred (:transferred stream-summary)
        transferred (into {} (for [[window stat] transferred]
                               {window (filter-key filter-fn stat)}))
        stream-summary (-> stream-summary (dissoc :emitted) (assoc :emitted emitted))
        stream-summary (-> stream-summary (dissoc :transferred) (assoc :transferred transferred))]
    stream-summary))

(defn aggregate-bolt-stats [stats-seq include-sys?]
  (let [stats-seq (collectify stats-seq)]
    (merge (pre-process (aggregate-common-stats stats-seq) include-sys?)
           {:acked
            (aggregate-counts (map #(.. ^ExecutorStats % get_specific get_bolt get_acked)
                                   stats-seq))
            :failed
            (aggregate-counts (map #(.. ^ExecutorStats % get_specific get_bolt get_failed)
                                   stats-seq))
            :executed
            (aggregate-counts (map #(.. ^ExecutorStats % get_specific get_bolt get_executed)
                                   stats-seq))
            :process-latencies
            (aggregate-averages (map #(.. ^ExecutorStats % get_specific get_bolt get_process_ms_avg)
                                     stats-seq)
                                (map #(.. ^ExecutorStats % get_specific get_bolt get_acked)
                                     stats-seq))
            :execute-latencies
            (aggregate-averages (map #(.. ^ExecutorStats % get_specific get_bolt get_execute_ms_avg)
                                     stats-seq)
                                (map #(.. ^ExecutorStats % get_specific get_bolt get_executed)
                                     stats-seq))
            })))

(defn aggregate-spout-stats [stats-seq include-sys?]
  (let [stats-seq (collectify stats-seq)]
    (merge (pre-process (aggregate-common-stats stats-seq) include-sys?)
           {:acked
            (aggregate-counts (map #(.. ^ExecutorStats % get_specific get_spout get_acked)
                                   stats-seq))
            :failed
            (aggregate-counts (map #(.. ^ExecutorStats % get_specific get_spout get_failed)
                                   stats-seq))
            :complete-latencies
            (aggregate-averages (map #(.. ^ExecutorStats % get_specific get_spout get_complete_ms_avg)
                                     stats-seq)
                                (map #(.. ^ExecutorStats % get_specific get_spout get_acked)
                                     stats-seq))
            }
           )))

(defn aggregate-bolt-streams [stats]
  {:acked (aggregate-count-streams (:acked stats))
   :failed (aggregate-count-streams (:failed stats))
   :emitted (aggregate-count-streams (:emitted stats))
   :transferred (aggregate-count-streams (:transferred stats))
   :process-latencies (aggregate-avg-streams (:process-latencies stats)
                                             (:acked stats))
   :executed (aggregate-count-streams (:executed stats))
   :execute-latencies (aggregate-avg-streams (:execute-latencies stats)
                                             (:executed stats))
   })

(defn aggregate-spout-streams [stats]
  {:acked (aggregate-count-streams (:acked stats))
   :failed (aggregate-count-streams (:failed stats))
   :emitted (aggregate-count-streams (:emitted stats))
   :transferred (aggregate-count-streams (:transferred stats))
   :complete-latencies (aggregate-avg-streams (:complete-latencies stats)
                                              (:acked stats))
   })

(defn spout-summary? [topology s]
  (= :spout (executor-summary-type topology s)))

(defn bolt-summary? [topology s]
  (= :bolt (executor-summary-type topology s)))

(defn topology-summary-table [^TopologyInfo summ]
  (let [executors (.get_executors summ)
        workers (set (for [^ExecutorSummary e executors] [(.get_host e) (.get_port e)]))]
    (table [{:text "Name" :attr {:class "tip right"
                                 :title (:name tips)}}
            {:text "Id" :attr {:class "tip right"
                               :title (:topo-id tips)}}
            {:text "Status" :attr {:class "tip above"
                                   :title (:status tips)}}
            {:text "Uptime" :attr {:class "tip above"
                                   :title (:topo-uptime tips)}}
            {:text "Num workers" :attr {:class "tip above"
                                        :title (:num-workers tips)}}
            {:text "Num executors" :attr {:class "tip above"
                                          :title (:num-execs tips)}}
            {:text "Num tasks" :attr {:class "tip above"
                                      :title (:num-tasks tips)}}]
           [[(escape-html (.get_name summ))
             (escape-html (.get_id summ))
             (.get_status summ)
             (pretty-uptime-sec (.get_uptime_secs summ))
             (count workers)
             (count executors)
             (sum-tasks executors)
             ]]
           )))

(defn total-aggregate-stats [spout-summs bolt-summs include-sys?]
  (let [spout-stats (get-filled-stats spout-summs)
        bolt-stats (get-filled-stats bolt-summs)
        agg-spout-stats (-> spout-stats
                            (aggregate-spout-stats include-sys?)
                            aggregate-spout-streams)
        agg-bolt-stats (-> bolt-stats
                           (aggregate-bolt-stats include-sys?)
                           aggregate-bolt-streams)]
    (merge-with
     (fn [s1 s2]
       (merge-with + s1 s2))
     (select-keys agg-bolt-stats [:emitted :transferred])
     agg-spout-stats
     )))

(defn stats-times [stats-map]
  (sort-by #(Integer/parseInt %)
           (-> stats-map
               clojurify-structure
               (dissoc ":all-time")
               keys)))

(defn topology-stats-table [id window stats]
  (let [times (stats-times (:emitted stats))
        display-map (into {} (for [t times] [t pretty-uptime-sec]))
        display-map (assoc display-map ":all-time" (fn [_] "All time"))]
    (sorted-table
     [{:text "Window" :attr {:class "tip right"
                             :title (:window tips)}}
      {:text "Emitted" :attr {:class "tip above"
                              :title (:emitted tips)}}
      {:text "Transferred" :attr {:class "tip above"
                                  :title (:transferred tips)}}
      {:text "Complete latency (ms)" :attr {:class "tip above"
                                            :title (:complete-lat tips)}}
      {:text "Acked" :attr {:class "tip above"
                            :title (:spout-acked tips)}}
      {:text "Failed" :attr {:class "tip left"
                            :title (:spout-failed tips)}}]
     (for [k (concat times [":all-time"])
           :let [disp ((display-map k) k)]]
       [(link-to (if (= k window) {:class "red"} {})
                 (url-format "/topology/%s?window=%s" id k)
                 (escape-html disp))
        (get-in stats [:emitted k])
        (get-in stats [:transferred k])
        (float-str (get-in stats [:complete-latencies k]))
        (get-in stats [:acked k])
        (get-in stats [:failed k])
        ]
       )
     :time-cols [0]
     )))

(defn group-by-comp [summs]
  (let [ret (group-by #(.get_component_id ^ExecutorSummary %) summs)]
    (into (sorted-map) ret )))

(defn error-subset [error-str]
  (apply str (take 200 error-str)))

(defn most-recent-error [errors-list]
  (let [error (->> errors-list
                   (sort-by #(.get_error_time_secs ^ErrorInfo %))
                   reverse
                   first)]
    (if error
      [:span (if (< (time-delta (.get_error_time_secs ^ErrorInfo error))
                    (* 60 30))
               {:class "red"}
               {})
       (error-subset (.get_error ^ErrorInfo error))]
      )))

(defn component-link [storm-id id]
  (link-to (url-format "/topology/%s/component/%s" storm-id id) (escape-html id)))

(defn worker-log-link [host port]
  (link-to (url-format "http://%s:%s/log?file=worker-%s.log"
              host (*STORM-CONF* LOGVIEWER-PORT) port) (str port)))

(defn render-capacity [capacity]
  (let [capacity (nil-to-zero capacity)]
    [:span (if (> capacity 0.9)
                 {:class "red"}
                 {})
           (float-str capacity)]))

(defn compute-executor-capacity [^ExecutorSummary e]
  (let [stats (.get_stats e)
        stats (if stats
                (-> stats
                    (aggregate-bolt-stats true)
                    (aggregate-bolt-streams)
                    swap-map-order
                    (get "600")))
        uptime (nil-to-zero (.get_uptime_secs e))
        window (if (< uptime 600) uptime 600)
        executed (-> stats :executed nil-to-zero)
        latency (-> stats :execute-latencies nil-to-zero)
        ]
   (if (> window 0)
     (div (* executed latency) (* 1000 window))
     )))

(defn compute-bolt-capacity [executors]
  (->> executors
       (map compute-executor-capacity)
       (map nil-to-zero)
       (apply max)))

(defn spout-comp-table [top-id summ-map errors window include-sys?]
  (sorted-table
   [{:text "Id" :attr {:class "tip right"
                       :title (str (:comp-id tips) " " (:comp-id-link tips))}}
    {:text "Executors" :attr {:class "tip right"
                       :title (:num-execs tips)}}
    {:text "Tasks" :attr {:class "tip above"
                   :title (:num-tasks tips)}}
    {:text "Emitted" :attr {:class "tip above"
                     :title (:emitted tips)}}
    {:text "Transferred" :attr {:class "tip above"
                         :title (:transferred tips)}}
    {:text "Complete latency (ms)" :attr {:class "tip above"
                                   :title (:complete-lat tips)}}
    {:text "Acked" :attr {:class "tip above"
                          :title (:spout-acked tips)}}
    {:text "Failed" :attr {:class "tip above"
                           :title (:spout-failed tips)}}
    "Last error"]
   (for [[id summs] summ-map
         :let [stats-seq (get-filled-stats summs)
               stats (aggregate-spout-streams
                      (aggregate-spout-stats
                       stats-seq include-sys?))]]
     [(component-link top-id id)
      (count summs)
      (sum-tasks summs)
      (get-in stats [:emitted window])
      (get-in stats [:transferred window])
      (float-str (get-in stats [:complete-latencies window]))
      (get-in stats [:acked window])
      (get-in stats [:failed window])
      (most-recent-error (get errors id))
      ]
     )))

(defn bolt-comp-table [top-id summ-map errors window include-sys?]
  (sorted-table
   [{:text "Id" :attr {:class "tip right"
                       :title (str (:comp-id tips) " " (:comp-id-link tips))}}
    {:text "Executors" :attr {:class "tip right"
                              :title (:num-execs tips)}}
    {:text "Tasks" :attr {:class "tip above"
                          :title (:num-tasks tips)}}
    {:text "Emitted" :attr {:class "tip above"
                            :title (:emitted tips)}}
    {:text "Transferred" :attr {:class "tip above"
                                :title (:transferred tips)}}
    {:text "Capacity (last 10m)" :attr {:class "tip above"
                                        :title (:capacity tips)}}
    {:text "Execute latency (ms)" :attr {:class "tip above"
                                         :title (:exec-lat tips)}}
    {:text "Executed" :attr {:class "tip above"
                             :title (:num-executed tips)}}
    {:text "Process latency (ms)":attr {:class "tip above"
                                        :title (:proc-lat tips)}}
    {:text "Acked" :attr {:class "tip above"
                          :title (:bolt-acked tips)}}
    {:text "Failed" :attr {:class "tip left"
                           :title (:bolt-failed tips)}}
    "Last error"]
   (for [[id summs] summ-map
         :let [stats-seq (get-filled-stats summs)
               stats (aggregate-bolt-streams
                      (aggregate-bolt-stats
                       stats-seq include-sys?))
               ]]
     [(component-link top-id id)
      (count summs)
      (sum-tasks summs)
      (get-in stats [:emitted window])
      (get-in stats [:transferred window])
      (render-capacity (compute-bolt-capacity summs))
      (float-str (get-in stats [:execute-latencies window]))
      (get-in stats [:executed window])
      (float-str (get-in stats [:process-latencies window]))
      (get-in stats [:acked window])
      (get-in stats [:failed window])
      (most-recent-error (get errors id))
      ]
     )))

(defn window-hint [window]
  (if (= window ":all-time")
    "All time"
    (pretty-uptime-sec window)))

(defn topology-action-button [id name action command is-wait default-wait enabled]
  [:input {:type "button"
           :value action
           (if enabled :enabled :disabled) ""
           :onclick (str "confirmAction('" 
                         (StringEscapeUtils/escapeJavaScript id) "', '" 
                         (StringEscapeUtils/escapeJavaScript name) "', '"
                         command "', " is-wait ", " default-wait ")")}])

(defn topology-page [id window include-sys?]
  (with-nimbus nimbus
    (let [window (if window window ":all-time")
          window-hint (window-hint window)
          summ (.getTopologyInfo ^Nimbus$Client nimbus id)
          topology (.getTopology ^Nimbus$Client nimbus id)
          topology-conf (from-json (.getTopologyConf ^Nimbus$Client nimbus id))
          spout-summs (filter (partial spout-summary? topology) (.get_executors summ))
          bolt-summs (filter (partial bolt-summary? topology) (.get_executors summ))
          spout-comp-summs (group-by-comp spout-summs)
          bolt-comp-summs (group-by-comp bolt-summs)
          bolt-comp-summs (filter-key (mk-include-sys-fn include-sys?) bolt-comp-summs)
          name (.get_name summ)
          status (.get_status summ)
          msg-timeout (topology-conf TOPOLOGY-MESSAGE-TIMEOUT-SECS)
          ]
      (concat
       [[:h2 "Topology summary"]]
       [(topology-summary-table summ)]
       [[:h2 {:class "js-only"} "Topology actions"]]
       [[:p {:class "js-only"} (concat
         [(topology-action-button id name "Activate" "activate" false 0 (= "INACTIVE" status))]
         [(topology-action-button id name "Deactivate" "deactivate" false 0 (= "ACTIVE" status))]
         [(topology-action-button id name "Rebalance" "rebalance" true msg-timeout (or (= "ACTIVE" status) (= "INACTIVE" status)))]
         [(topology-action-button id name "Kill" "kill" true msg-timeout (not= "KILLED" status))]
       )]]
       [[:h2 "Topology stats"]]
       (topology-stats-table id window (total-aggregate-stats spout-summs bolt-summs include-sys?))
       [[:h2 "Spouts (" window-hint ")"]]
       (spout-comp-table id spout-comp-summs (.get_errors summ) window include-sys?)
       [[:h2 "Bolts (" window-hint ")"]]
       (bolt-comp-table id bolt-comp-summs (.get_errors summ) window include-sys?)
       [[:h2 "Topology Configuration"]]
       (configuration-table topology-conf)
       ))))

(defn component-task-summs [^TopologyInfo summ topology id]
  (let [spout-summs (filter (partial spout-summary? topology) (.get_executors summ))
        bolt-summs (filter (partial bolt-summary? topology) (.get_executors summ))
        spout-comp-summs (group-by-comp spout-summs)
        bolt-comp-summs (group-by-comp bolt-summs)
        ret (if (contains? spout-comp-summs id)
              (spout-comp-summs id)
              (bolt-comp-summs id))]
    (sort-by #(-> ^ExecutorSummary % .get_executor_info .get_task_start) ret)
    ))

(defn spout-summary-table [topology-id id stats window]
  (let [times (stats-times (:emitted stats))
        display-map (into {} (for [t times] [t pretty-uptime-sec]))
        display-map (assoc display-map ":all-time" (fn [_] "All time"))]
    (sorted-table
     [{:text "Window" :attr {:class "tip right"
                             :title (:window tips)}}
      {:text "Emitted" :attr {:class "tip above"
                              :title (:emitted tips)}}
      {:text "Transferred" :attr {:class "tip above"
                                  :title (:transferred tips)}}
      {:text "Complete latency (ms)" :attr {:class "tip above"
                                            :title (:complete-lat tips)}}
      {:text "Acked" :attr {:class "tip above"
                            :title (:spout-acked tips)}}
      {:text "Failed" :attr {:class "tip left"
                            :title (:spout-failed tips)}}]
     (for [k (concat times [":all-time"])
           :let [disp ((display-map k) k)]]
       [(link-to (if (= k window) {:class "red"} {})
                 (url-format "/topology/%s/component/%s?window=%s" topology-id id k)
                 (escape-html disp))
        (get-in stats [:emitted k])
        (get-in stats [:transferred k])
        (float-str (get-in stats [:complete-latencies k]))
        (get-in stats [:acked k])
        (get-in stats [:failed k])
        ])
     :time-cols [0])))

(defn spout-output-summary-table [stream-summary window]
  (let [stream-summary (map-val swap-map-order (swap-map-order stream-summary))]
    (sorted-table
     [{:text "Stream" :attr {:class "tip right"
                             :title (:stream tips)}}
      {:text "Emitted" :attr {:class "tip above"
                              :title (:emitted tips)}}
      {:text "Transferred" :attr {:class "tip above"
                                  :title (:transferred tips)}}
      {:text "Complete latency (ms)" :attr {:class "tip above"
                                            :title (:complete-lat tips)}}
      {:text "Acked" :attr {:class "tip above"
                            :title (:spout-acked tips)}}
      {:text "Failed" :attr {:class "tip left"
                            :title (:spout-failed tips)}}]
     (for [[s stats] (stream-summary window)]
       [s
        (nil-to-zero (:emitted stats))
        (nil-to-zero (:transferred stats))
        (float-str (:complete-latencies stats))
        (nil-to-zero (:acked stats))
        (nil-to-zero (:failed stats))])
     )))

(defn spout-executor-table [topology-id executors window include-sys?]
  (sorted-table
   [{:text "Id" :attr {:class "tip right"
                       :title (:exec-id tips)}}
    {:text "Uptime" :attr {:class "tip right"
                           :title (:exec-uptime tips)}}
    {:text "Host" :attr {:class "tip above"
                         :title (:sup-host tips)}}
    {:text "Port" :attr {:class "tip above"
                         :title (:port tips)}}
    {:text "Emitted" :attr {:class "tip above"
                            :title (:emitted tips)}}
    {:text "Transferred" :attr {:class "tip above"
                                :title (:transferred tips)}}
    {:text "Complete latency (ms)" :attr {:class "tip above"
                                          :title (:complete-lat tips)}}
    {:text "Acked" :attr {:class "tip above"
                          :title (:spout-acked tips)}}
    {:text "Failed" :attr {:class "tip left"
                          :title (:spout-failed tips)}}]
   (for [^ExecutorSummary e executors
         :let [stats (.get_stats e)
               stats (if stats
                       (-> stats
                           (aggregate-spout-stats include-sys?)
                           aggregate-spout-streams
                           swap-map-order
                           (get window)))]]
     [(pretty-executor-info (.get_executor_info e))
      (pretty-uptime-sec (.get_uptime_secs e))
      (.get_host e)
      (worker-log-link (.get_host e) (.get_port e))
      (nil-to-zero (:emitted stats))
      (nil-to-zero (:transferred stats))
      (float-str (:complete-latencies stats))
      (nil-to-zero (:acked stats))
      (nil-to-zero (:failed stats))
      ]
     )
   :time-cols [1]
   ))

(defn spout-page [window ^TopologyInfo topology-info component executors include-sys?]
  (let [window-hint (str " (" (window-hint window) ")")
        stats (get-filled-stats executors)
        stream-summary (-> stats (aggregate-spout-stats include-sys?))
        summary (-> stream-summary aggregate-spout-streams)]
    (concat
     [[:h2 "Spout stats"]]
     (spout-summary-table (.get_id topology-info) component summary window)
     [[:h2 "Output stats" window-hint]]
     (spout-output-summary-table stream-summary window)
     [[:h2 "Executors" window-hint]]
     (spout-executor-table (.get_id topology-info) executors window include-sys?)
     ;; task id, task uptime, stream aggregated stats, last error
     )))

(defn bolt-output-summary-table [stream-summary window]
  (let [stream-summary (-> stream-summary
                           swap-map-order
                           (get window)
                           (select-keys [:emitted :transferred])
                           swap-map-order)]
    (sorted-table
     [{:text "Stream" :attr {:class "tip right"
                             :title (:stream tips)}}
      {:text "Emitted" :attr {:class "tip above"
                              :title (:emitted tips)}}
      {:text "Transferred" :attr {:class "tip above"
                                  :title (:transferred tips)}}]
     (for [[s stats] stream-summary]
       [s
        (nil-to-zero (:emitted stats))
        (nil-to-zero (:transferred stats))
        ])
     )))

(defn bolt-input-summary-table [stream-summary window]
  (let [stream-summary (-> stream-summary
                           swap-map-order
                           (get window)
                           (select-keys [:acked :failed :process-latencies :executed :execute-latencies])
                           swap-map-order)]
    (sorted-table
     [{:text "Component" :attr {:class "tip right"
                         :title (:comp-id tips)}}
      {:text "Stream" :attr {:class "tip right"
                             :title (:stream tips)}}
      {:text "Execute latency (ms)" :attr {:class "tip above"
                                           :title (:exec-lat tips)}}
      {:text "Executed" :attr {:class "tip above"
                               :title (:num-executed tips)}}
      {:text "Process latency (ms)":attr {:class "tip above"
                                          :title (:proc-lat tips)}}
      {:text "Acked" :attr {:class "tip above"
                            :title (:bolt-acked tips)}}
      {:text "Failed" :attr {:class "tip left"
                             :title (:bolt-failed tips)}}]
     (for [[^GlobalStreamId s stats] stream-summary]
       [(escape-html (.get_componentId s))
        (.get_streamId s)
        (float-str (:execute-latencies stats))
        (nil-to-zero (:executed stats))
        (float-str (:process-latencies stats))
        (nil-to-zero (:acked stats))
        (nil-to-zero (:failed stats))
        ])
     )))

(defn bolt-executor-table [topology-id executors window include-sys?]
  (sorted-table
   [{:text "Id" :attr {:class "tip right"
                       :title (:exec-id tips)}}
    {:text "Uptime" :attr {:class "tip right"
                           :title (:exec-uptime tips)}}
    {:text "Host" :attr {:class "tip above"
                         :title (:sup-host tips)}}
    {:text "Port" :attr {:class "tip above"
                         :title (:port tips)}}
    {:text "Emitted" :attr {:class "tip above"
                            :title (:emitted tips)}}
    {:text "Transferred" :attr {:class "tip above"
                                :title (:transferred tips)}}
    {:text "Capacity (last 10m)" :attr {:class "tip above"
                                        :title (:capacity tips)}}
    {:text "Execute latency (ms)" :attr {:class "tip above"
                                         :title (:exec-lat tips)}}
    {:text "Executed" :attr {:class "tip above"
                             :title (:num-executed tips)}}
    {:text "Process latency (ms)":attr {:class "tip above"
                                        :title (:proc-lat tips)}}
    {:text "Acked" :attr {:class "tip above"
                          :title (:bolt-acked tips)}}
    {:text "Failed" :attr {:class "tip left"
                           :title (:bolt-failed tips)}}]
   (for [^ExecutorSummary e executors
         :let [stats (.get_stats e)
               stats (if stats
                       (-> stats
                           (aggregate-bolt-stats include-sys?)
                           (aggregate-bolt-streams)
                           swap-map-order
                           (get window)))]]
     [(pretty-executor-info (.get_executor_info e))
      (pretty-uptime-sec (.get_uptime_secs e))
      (.get_host e)
      (worker-log-link (.get_host e) (.get_port e))
      (nil-to-zero (:emitted stats))
      (nil-to-zero (:transferred stats))
      (render-capacity (compute-executor-capacity e))
      (float-str (:execute-latencies stats))
      (nil-to-zero (:executed stats))
      (float-str (:process-latencies stats))
      (nil-to-zero (:acked stats))
      (nil-to-zero (:failed stats))
      ]
     )
   :time-cols [1]
   ))

(defn bolt-summary-table [topology-id id stats window]
  (let [times (stats-times (:emitted stats))
        display-map (into {} (for [t times] [t pretty-uptime-sec]))
        display-map (assoc display-map ":all-time" (fn [_] "All time"))]
    (sorted-table
     [{:text "Window" :attr {:class "tip right"
                             :title (:window tips)}}
      {:text "Emitted" :attr {:class "tip above"
                              :title (:emitted tips)}}
      {:text "Transferred" :attr {:class "tip above"
                                  :title (:transferred tips)}}
      {:text "Execute latency (ms)" :attr {:class "tip above"
                                           :title (:exec-lat tips)}}
      {:text "Executed" :attr {:class "tip above"
                               :title (:num-executed tips)}}
      {:text "Process latency (ms)":attr {:class "tip above"
                                          :title (:proc-lat tips)}}
      {:text "Acked" :attr {:class "tip above"
                            :title (:bolt-acked tips)}}
      {:text "Failed" :attr {:class "tip left"
                             :title (:bolt-failed tips)}}]
     (for [k (concat times [":all-time"])
           :let [disp ((display-map k) k)]]
       [(link-to (if (= k window) {:class "red"} {})
                 (url-format "/topology/%s/component/%s?window=%s" topology-id id k)
                 (escape-html disp))
        (get-in stats [:emitted k])
        (get-in stats [:transferred k])
        (float-str (get-in stats [:execute-latencies k]))
        (get-in stats [:executed k])
        (float-str (get-in stats [:process-latencies k]))
        (get-in stats [:acked k])
        (get-in stats [:failed k])
        ])
     :time-cols [0])))

(defn bolt-page [window ^TopologyInfo topology-info component executors include-sys?]
  (let [window-hint (str " (" (window-hint window) ")")
        stats (get-filled-stats executors)
        stream-summary (-> stats (aggregate-bolt-stats include-sys?))
        summary (-> stream-summary aggregate-bolt-streams)]
    (concat
     [[:h2 "Bolt stats"]]
     (bolt-summary-table (.get_id topology-info) component summary window)

     [[:h2 "Input stats" window-hint]]
     (bolt-input-summary-table stream-summary window)

     [[:h2 "Output stats" window-hint]]
     (bolt-output-summary-table stream-summary window)

     [[:h2 "Executors"]]
     (bolt-executor-table (.get_id topology-info) executors window include-sys?)
     )))

(defn errors-table [errors-list]
  (let [errors (->> errors-list
                    (sort-by #(.get_error_time_secs ^ErrorInfo %))
                    reverse)]
    (sorted-table
     ["Time" "Error"]
     (for [^ErrorInfo e errors]
       [(date-str (.get_error_time_secs e))
        [:pre (.get_error e)]])
     :sort-list "[[0,1]]"
     )))

(defn component-page [topology-id component window include-sys?]
  (with-nimbus nimbus
    (let [window (if window window ":all-time")
          summ (.getTopologyInfo ^Nimbus$Client nimbus topology-id)
          topology (.getTopology ^Nimbus$Client nimbus topology-id)
          type (component-type topology component)
          summs (component-task-summs summ topology component)
          spec (cond (= type :spout) (spout-page window summ component summs include-sys?)
                     (= type :bolt) (bolt-page window summ component summs include-sys?))]
      (concat
       [[:h2 "Component summary"]
        (table [{:text "Id" :attr {:class "tip right"
                                   :title (:comp-id tips)}}
                {:text "Topology" :attr {:class "tip above"
                                   :title (str (:name tips) " " (:name-link tips))}}
                {:text "Executors" :attr {:class "tip above"
                                   :title (:num-execs tips)}}
                {:text "Tasks" :attr {:class "tip above"
                               :title (:num-tasks tips)}}]
               [[(escape-html component)
                 (topology-link (.get_id summ) (.get_name summ))
                 (count summs)
                 (sum-tasks summs)
                 ]])]
       spec
       [[:h2 "Errors"]
        (errors-table (get (.get_errors summ) component))]
       ))))

(defn get-include-sys? [cookies]
  (let [sys? (get cookies "sys")
        sys? (if (or (nil? sys?) (= "false" (:value sys?))) false true)]
    sys?))

(defroutes main-routes
  (GET "/" [:as {cookies :cookies}]
       (-> (main-page)
           ui-template))
  (GET "/topology/:id" [:as {cookies :cookies} id & m]
       (let [include-sys? (get-include-sys? cookies)
            id (java.net.URLDecoder/decode id)]
         (try
           (-> (topology-page (URLDecoder/decode id) (:window m) include-sys?)
             (concat [(mk-system-toggle-button include-sys?)])
             ui-template)
           (catch Exception e (resp/redirect "/")))))
  (GET "/topology/:id/component/:component" [:as {cookies :cookies} id component & m]
<<<<<<< HEAD
       (let [include-sys? (get-include-sys? cookies)]
         (-> (component-page (URLDecoder/decode id)
                             component (:window m) include-sys?)
=======
       (let [include-sys? (get-include-sys? cookies)
            id (java.net.URLDecoder/decode id)
            component (java.net.URLDecoder/decode component)]
         (-> (component-page id component (:window m) include-sys?)
>>>>>>> 1a0b46e9
             (concat [(mk-system-toggle-button include-sys?)])
             ui-template)))
  (POST "/topology/:id/activate" [id]
    (with-nimbus nimbus
<<<<<<< HEAD
      (let [tplg (.getTopologyInfo ^Nimbus$Client nimbus (URLDecoder/decode id))
=======
      (let [id (java.net.URLDecoder/decode id)
            tplg (.getTopologyInfo ^Nimbus$Client nimbus id)
>>>>>>> 1a0b46e9
            name (.get_name tplg)]
        (.activate nimbus name)
        (log-message "Activating topology '" name "'")))
    (resp/redirect (str "/topology/" id)))
  (POST "/topology/:id/deactivate" [id]
    (with-nimbus nimbus
<<<<<<< HEAD
      (let [tplg (.getTopologyInfo ^Nimbus$Client nimbus (URLDecoder/decode id))
=======
      (let [id (java.net.URLDecoder/decode id)
            tplg (.getTopologyInfo ^Nimbus$Client nimbus id)
>>>>>>> 1a0b46e9
            name (.get_name tplg)]
        (.deactivate nimbus name)
        (log-message "Deactivating topology '" name "'")))
    (resp/redirect (str "/topology/" id)))
  (POST "/topology/:id/rebalance/:wait-time" [id wait-time]
    (with-nimbus nimbus
<<<<<<< HEAD
      (let [tplg (.getTopologyInfo ^Nimbus$Client nimbus (URLDecoder/decode id))
=======
      (let [id (java.net.URLDecoder/decode id)
            tplg (.getTopologyInfo ^Nimbus$Client nimbus id)
>>>>>>> 1a0b46e9
            name (.get_name tplg)
            options (RebalanceOptions.)]
        (.set_wait_secs options (Integer/parseInt wait-time))
        (.rebalance nimbus name options)
        (log-message "Rebalancing topology '" name "' with wait time: " wait-time " secs")))
    (resp/redirect (str "/topology/" id)))
  (POST "/topology/:id/kill/:wait-time" [id wait-time]
    (with-nimbus nimbus
<<<<<<< HEAD
      (let [tplg (.getTopologyInfo ^Nimbus$Client nimbus (URLDecoder/decode id))
=======
      (let [id (java.net.URLDecoder/decode id)
            tplg (.getTopologyInfo ^Nimbus$Client nimbus id)
>>>>>>> 1a0b46e9
            name (.get_name tplg)
            options (KillOptions.)]
        (.set_wait_secs options (Integer/parseInt wait-time))
        (.killTopologyWithOpts nimbus name options)
        (log-message "Killing topology '" name "' with wait time: " wait-time " secs")))
    (resp/redirect (str "/topology/" id)))
  (route/resources "/")
  (route/not-found "Page not found"))

(defn exception->html [ex]
  (concat
    [[:h2 "Internal Server Error"]]
    [[:pre (let [sw (java.io.StringWriter.)]
      (.printStackTrace ex (java.io.PrintWriter. sw))
      (.toString sw))]]))

(defn catch-errors [handler]
  (fn [request]
    (try
      (handler request)
      (catch Exception ex
        (-> (resp/response (ui-template (exception->html ex)))
          (resp/status 500)
          (resp/content-type "text/html"))
        ))))

(def app
  (handler/site (-> main-routes
                    (wrap-reload '[backtype.storm.ui.core])
                    catch-errors)))

(defn start-server! [] (run-jetty app {:port (Integer. (*STORM-CONF* UI-PORT))
                                       :join? false}))

(defn -main [] (start-server!))<|MERGE_RESOLUTION|>--- conflicted
+++ resolved
@@ -1025,50 +1025,32 @@
              ui-template)
            (catch Exception e (resp/redirect "/")))))
   (GET "/topology/:id/component/:component" [:as {cookies :cookies} id component & m]
-<<<<<<< HEAD
-       (let [include-sys? (get-include-sys? cookies)]
-         (-> (component-page (URLDecoder/decode id)
-                             component (:window m) include-sys?)
-=======
        (let [include-sys? (get-include-sys? cookies)
             id (java.net.URLDecoder/decode id)
             component (java.net.URLDecoder/decode component)]
          (-> (component-page id component (:window m) include-sys?)
->>>>>>> 1a0b46e9
              (concat [(mk-system-toggle-button include-sys?)])
              ui-template)))
   (POST "/topology/:id/activate" [id]
     (with-nimbus nimbus
-<<<<<<< HEAD
-      (let [tplg (.getTopologyInfo ^Nimbus$Client nimbus (URLDecoder/decode id))
-=======
       (let [id (java.net.URLDecoder/decode id)
             tplg (.getTopologyInfo ^Nimbus$Client nimbus id)
->>>>>>> 1a0b46e9
             name (.get_name tplg)]
         (.activate nimbus name)
         (log-message "Activating topology '" name "'")))
     (resp/redirect (str "/topology/" id)))
   (POST "/topology/:id/deactivate" [id]
     (with-nimbus nimbus
-<<<<<<< HEAD
-      (let [tplg (.getTopologyInfo ^Nimbus$Client nimbus (URLDecoder/decode id))
-=======
       (let [id (java.net.URLDecoder/decode id)
             tplg (.getTopologyInfo ^Nimbus$Client nimbus id)
->>>>>>> 1a0b46e9
             name (.get_name tplg)]
         (.deactivate nimbus name)
         (log-message "Deactivating topology '" name "'")))
     (resp/redirect (str "/topology/" id)))
   (POST "/topology/:id/rebalance/:wait-time" [id wait-time]
     (with-nimbus nimbus
-<<<<<<< HEAD
-      (let [tplg (.getTopologyInfo ^Nimbus$Client nimbus (URLDecoder/decode id))
-=======
       (let [id (java.net.URLDecoder/decode id)
             tplg (.getTopologyInfo ^Nimbus$Client nimbus id)
->>>>>>> 1a0b46e9
             name (.get_name tplg)
             options (RebalanceOptions.)]
         (.set_wait_secs options (Integer/parseInt wait-time))
@@ -1077,12 +1059,8 @@
     (resp/redirect (str "/topology/" id)))
   (POST "/topology/:id/kill/:wait-time" [id wait-time]
     (with-nimbus nimbus
-<<<<<<< HEAD
-      (let [tplg (.getTopologyInfo ^Nimbus$Client nimbus (URLDecoder/decode id))
-=======
       (let [id (java.net.URLDecoder/decode id)
             tplg (.getTopologyInfo ^Nimbus$Client nimbus id)
->>>>>>> 1a0b46e9
             name (.get_name tplg)
             options (KillOptions.)]
         (.set_wait_secs options (Integer/parseInt wait-time))
