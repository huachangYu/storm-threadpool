--- conflicted
+++ resolved
@@ -257,10 +257,6 @@
         :topology-action-options {:delay-secs delay :action :kill}})
     ))
 
-(defn assoc-non-nil
-  [m k v]
-  (if v (assoc m k v) m))
-
 (defn rebalance-transition [nimbus storm-id status]
   (fn [time num-workers executor-overrides]
     (let [delay (if time
@@ -1008,13 +1004,8 @@
     (log-message "Activating " storm-name ": " storm-id)
     (.activateStorm storm-cluster-state
                       storm-id
-<<<<<<< HEAD
       (thriftify-storm-base (StormBase. storm-name
-                                  (current-time-secs)
-=======
-                      (StormBase. storm-name
                                   (Time/currentTimeSecs)
->>>>>>> 12ceb097
                                   {:type topology-initial-status}
                                   (storm-conf TOPOLOGY-WORKERS)
                                   num-executors
@@ -1161,15 +1152,9 @@
         (when-not (empty? to-cleanup-ids)
           (doseq [id to-cleanup-ids]
             (log-message "Cleaning up " id)
-<<<<<<< HEAD
             (.teardownHeartbeats storm-cluster-state id)
             (.teardownTopologyErrors storm-cluster-state id)
-            (rmr (ConfigUtils/masterStormDistRoot conf id))
-=======
-            (.teardown-heartbeats! storm-cluster-state id)
-            (.teardown-topology-errors! storm-cluster-state id)
             (Utils/forceDelete (ConfigUtils/masterStormDistRoot conf id))
->>>>>>> 12ceb097
             (blob-rm-topology-keys id blob-store storm-cluster-state)
             (swap! (:heartbeats-cache nimbus) dissoc id)))))
     (log-message "not a leader, skipping cleanup")))
@@ -1853,13 +1838,8 @@
                                          (.set_used_cpu sup-sum used-cpu))
                                        (when-let [version (:version info)] (.set_version sup-sum version))
                                        sup-sum))
-<<<<<<< HEAD
-              nimbus-uptime ((:uptime nimbus))
+              nimbus-uptime (. (:uptime nimbus) upTime)
               bases (nimbus-topology-bases storm-cluster-state)
-=======
-              nimbus-uptime (. (:uptime nimbus) upTime)
-              bases (topology-bases storm-cluster-state)
->>>>>>> 12ceb097
               nimbuses (.nimbuses storm-cluster-state)
 
               ;;update the isLeader field for each nimbus summary
