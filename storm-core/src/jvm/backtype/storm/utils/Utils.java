--- conflicted
+++ resolved
@@ -139,8 +139,7 @@
                   + resources);
             }
             URL resource = resources.iterator().next();
-<<<<<<< HEAD
-            Yaml yaml = new Yaml();
+            Yaml yaml = new Yaml(new SafeConstructor());
             Map ret = null;
             InputStream input = resource.openStream();
             try {
@@ -148,10 +147,6 @@
             } finally {
                 input.close();
             }
-=======
-            Yaml yaml = new Yaml(new SafeConstructor());
-            Map ret = (Map) yaml.load(new InputStreamReader(resource.openStream()));
->>>>>>> c5e7c5b9
             if(ret==null) ret = new HashMap();
             
 
