/**
 * Licensed to the Apache Software Foundation (ASF) under one
 * or more contributor license agreements.  See the NOTICE file
 * distributed with this work for additional information
 * regarding copyright ownership.  The ASF licenses this file
 * to you under the Apache License, Version 2.0 (the
 * "License"); you may not use this file except in compliance
 * with the License.  You may obtain a copy of the License at
 *
 * http://www.apache.org/licenses/LICENSE-2.0
 *
 * Unless required by applicable law or agreed to in writing, software
 * distributed under the License is distributed on an "AS IS" BASIS,
 * WITHOUT WARRANTIES OR CONDITIONS OF ANY KIND, either express or implied.
 * See the License for the specific language governing permissions and
 * limitations under the License.
 */

package org.apache.storm.utils;

import org.apache.storm.Config;
import org.apache.storm.validation.ConfigValidation;
import org.apache.storm.generated.StormTopology;
import org.apache.commons.io.FileUtils;
import org.slf4j.Logger;
import org.slf4j.LoggerFactory;

import java.io.*;
import java.lang.reflect.Field;
import java.util.ArrayList;
import java.util.HashMap;
import java.util.List;
import java.util.Map;
import java.util.Set;
import java.util.HashSet;
import java.util.Collections;
import java.net.URLEncoder;

public class ConfigUtils {
    private final static Logger LOG = LoggerFactory.getLogger(ConfigUtils.class);
    public final static String RESOURCES_SUBDIR = "resources";
    public final static String NIMBUS_DO_NOT_REASSIGN = "NIMBUS-DO-NOT-REASSIGN";
    public static final String FILE_SEPARATOR = File.separator;

    // A singleton instance allows us to mock delegated static methods in our
    // tests by subclassing.
    private static ConfigUtils _instance = new ConfigUtils();

    /**
     * Provide an instance of this class for delegates to use.  To mock out
     * delegated methods, provide an instance of a subclass that overrides the
     * implementation of the delegated method.
     * @param u a Utils instance
     * @return the previously set instance
     */
    public static ConfigUtils setInstance(ConfigUtils u) {
        ConfigUtils oldInstance = _instance;
        _instance = u;
        return oldInstance;
    }

    public static String getLogDir() {
        String dir;
        Map conf;
        if (System.getProperty("storm.log.dir") != null) {
            dir = System.getProperty("storm.log.dir");
        } else if ((conf = readStormConfig()).get("storm.log.dir") != null) {
            dir = String.valueOf(conf.get("storm.log.dir"));
<<<<<<< HEAD
        } else if (System.getProperty("storm.local.dir") != null) {
            dir = System.getProperty("storm.local.dir") + FILE_SEPARATOR + "logs";
        } else if (conf.get("storm.local.dir") != null) {
            dir = conf.get("storm.local.dir") + FILE_SEPARATOR + "logs";
        } else {
            dir = concatIfNotNull(System.getProperty("storm.home")) + FILE_SEPARATOR + "logs";
=======
        } else if (System.getProperty("storm.home") != null) {
            dir = System.getProperty("storm.home") + FILE_SEPARATOR + "logs";
        } else {
            dir = "logs";
>>>>>>> df54280e
        }
        try {
            return new File(dir).getCanonicalPath();
        } catch (IOException ex) {
            throw new IllegalArgumentException("Illegal storm.log.dir in conf: " + dir);
        }
    }

    public static String clojureConfigName(String name) {
        return name.toUpperCase().replace("_", "-");
    }

    // ALL-CONFIGS is only used by executor.clj once, do we want to do it here? TODO
    public static List<Object> All_CONFIGS() {
        List<Object> ret = new ArrayList<Object>();
        Config config = new Config();
        Class<?> ConfigClass = config.getClass();
        Field[] fields = ConfigClass.getFields();
        for (int i = 0; i < fields.length; i++) {
            try {
                Object obj = fields[i].get(null);
                ret.add(obj);
            } catch (IllegalArgumentException e) {
                LOG.error(e.getMessage(), e);
            } catch (IllegalAccessException e) {
                LOG.error(e.getMessage(), e);
            }
        }
        return ret;
    }

    public static String clusterMode(Map conf) {
        String mode = (String) conf.get(Config.STORM_CLUSTER_MODE);
        return mode;
    }

    public static boolean isLocalMode(Map conf) {
        String mode = (String) conf.get(Config.STORM_CLUSTER_MODE);
        if (mode != null) {
            if ("local".equals(mode)) {
                return true;
            }
            if ("distributed".equals(mode)) {
                return false;
            }
        }
        throw new IllegalArgumentException("Illegal cluster mode in conf: " + mode);
    }

    public static int samplingRate(Map conf) {
        double rate = Utils.getDouble(conf.get(Config.TOPOLOGY_STATS_SAMPLE_RATE));
        if (rate != 0) {
            return (int) (1 / rate);
        }
        throw new IllegalArgumentException("Illegal topology.stats.sample.rate in conf: " + rate);
    }

    // public static mkStatsSampler // depends on Utils.evenSampler() TODO, this is sth we need to do after util

    // we use this "wired" wrapper pattern temporarily for mocking in clojure test
    public static Map readStormConfig() {
        return _instance.readStormConfigImpl();
    }

    public Map readStormConfigImpl() {
        Map conf = Utils.readStormConfig();
        ConfigValidation.validateFields(conf);
        return conf;
    }

    public static Map readYamlConfig(String name, boolean mustExist) {
        Map conf = Utils.findAndReadConfigFile(name, mustExist);
        ConfigValidation.validateFields(conf);
        return conf;
    }

    public static Map readYamlConfig(String name) {
        return readYamlConfig(name, true);
    }

    public static String absoluteStormLocalDir(Map conf) {
        String stormHome = System.getProperty("storm.home");
        String localDir = (String) conf.get(Config.STORM_LOCAL_DIR);
        if (localDir == null) {
            return (stormHome + FILE_SEPARATOR + "storm-local");
        } else {
            if (new File(localDir).isAbsolute()) {
                return localDir;
            } else {
                return (stormHome + FILE_SEPARATOR + localDir);
            }
        }
    }

    public static String absoluteHealthCheckDir(Map conf) {
        String stormHome = System.getProperty("storm.home");
        String healthCheckDir = (String) conf.get(Config.STORM_HEALTH_CHECK_DIR);
        if (healthCheckDir == null) {
            return (stormHome + FILE_SEPARATOR + "healthchecks");
        } else {
            if (new File(healthCheckDir).isAbsolute()) {
                return healthCheckDir;
            } else {
                return (stormHome + FILE_SEPARATOR + healthCheckDir);
            }
        }
    }

    public static String masterLocalDir(Map conf) throws IOException {
        String ret = String.valueOf(conf.get(Config.STORM_LOCAL_DIR)) + FILE_SEPARATOR + "nimbus";
        FileUtils.forceMkdir(new File(ret));
        return ret;
    }

    public static String masterStormJarKey(String topologyId) {
        return (topologyId + "-stormjar.jar");
    }

    public static String masterStormCodeKey(String topologyId) {
        return (topologyId + "-stormcode.ser");
    }

    public static String masterStormConfKey(String topologyId) {
        return (topologyId + "-stormconf.ser");
    }

    public static String masterStormDistRoot(Map conf) throws IOException {
        String ret = stormDistPath(masterLocalDir(conf));
        FileUtils.forceMkdir(new File(ret));
        return ret;
    }

    public static String masterStormDistRoot(Map conf, String stormId) throws IOException {
        return (masterStormDistRoot(conf) + FILE_SEPARATOR + stormId);
    }

    public static String stormDistPath(String stormRoot) {
        String ret = "";
        // we do this since to concat a null String will actually concat a "null", which is not the expected: ""
        if (stormRoot != null) {
            ret = stormRoot;
        }
        return ret + FILE_SEPARATOR + "stormdist";
    }

    public static Map readSupervisorStormConfGivenPath(Map conf, String stormConfPath) throws IOException {
        Map ret = new HashMap(conf);
        ret.putAll(Utils.fromCompressedJsonConf(FileUtils.readFileToByteArray(new File(stormConfPath))));
        return ret;
    }

    public static String masterStormJarPath(String stormRoot) {
        return (stormRoot + FILE_SEPARATOR + "stormjar.jar");
    }

    public static String masterInbox(Map conf) throws IOException {
        String ret = masterLocalDir(conf) + FILE_SEPARATOR + "inbox";
        FileUtils.forceMkdir(new File(ret));
        return ret;
    }

    public static String masterInimbusDir(Map conf) throws IOException {
        return (masterLocalDir(conf) + FILE_SEPARATOR + "inimbus");
    }

    // we use this "wired" wrapper pattern temporarily for mocking in clojure test
    public static String supervisorLocalDir(Map conf) throws IOException {
        return _instance.supervisorLocalDirImpl(conf);
    }

    public String supervisorLocalDirImpl(Map conf) throws IOException {
        String ret = absoluteStormLocalDir(conf) + FILE_SEPARATOR + "supervisor";
        FileUtils.forceMkdir(new File(ret));
        return ret;
    }

    public static String supervisorIsupervisorDir(Map conf) throws IOException {
        return (supervisorLocalDir(conf) + FILE_SEPARATOR + "isupervisor");
    }

    // we use this "wired" wrapper pattern temporarily for mocking in clojure test
    public static String supervisorStormDistRoot(Map conf) throws IOException {
        return _instance.supervisorStormDistRootImpl(conf);
    }

    public String supervisorStormDistRootImpl(Map conf) throws IOException {
        return stormDistPath(supervisorLocalDir(conf));
    }

    // we use this "wired" wrapper pattern temporarily for mocking in clojure test
    public static String supervisorStormDistRoot(Map conf, String stormId) throws IOException {
        return _instance.supervisorStormDistRootImpl(conf, stormId);
    }

    public String supervisorStormDistRootImpl(Map conf, String stormId) throws IOException {
        return supervisorStormDistRoot(conf) + FILE_SEPARATOR + URLEncoder.encode(stormId, "UTF-8");
    }

    public static String concatIfNotNull(String dir) {
        String ret = "";
        // we do this since to concat a null String will actually concat a "null", which is not the expected: ""
        if (dir != null) {
            ret = dir;
        }
        return ret;
    }

    public static String supervisorStormJarPath(String stormRoot) {
        return (concatIfNotNull(stormRoot) + FILE_SEPARATOR + "stormjar.jar");
    }

    public static String supervisorStormCodePath(String stormRoot) {
        return (concatIfNotNull(stormRoot) + FILE_SEPARATOR + "stormcode.ser");
    }

    public static String supervisorStormConfPath(String stormRoot) {
        return (concatIfNotNull(stormRoot) + FILE_SEPARATOR + "stormconf.ser");
    }

    public static String supervisorTmpDir(Map conf) throws IOException {
        String ret = supervisorLocalDir(conf) + FILE_SEPARATOR + "tmp";
        FileUtils.forceMkdir(new File(ret));
        return ret;
    }

    public static String supervisorStormResourcesPath(String stormRoot) {
        return (concatIfNotNull(stormRoot) + FILE_SEPARATOR + RESOURCES_SUBDIR);
    }

    // we use this "wired" wrapper pattern temporarily for mocking in clojure test
    public static LocalState supervisorState(Map conf) throws IOException {
        return _instance.supervisorStateImpl(conf);
    }

    public LocalState supervisorStateImpl(Map conf) throws IOException {
        return new LocalState((supervisorLocalDir(conf) + FILE_SEPARATOR + "localstate"));
    }

    // we use this "wired" wrapper pattern temporarily for mocking in clojure test
    public static LocalState nimbusTopoHistoryState(Map conf) throws IOException {
        return _instance.nimbusTopoHistoryStateImpl(conf);
    }

    public LocalState nimbusTopoHistoryStateImpl(Map conf) throws IOException {
        return new LocalState((masterLocalDir(conf) + FILE_SEPARATOR + "history"));
    }

    // we use this "wired" wrapper pattern temporarily for mocking in clojure test
    public static Map readSupervisorStormConf(Map conf, String stormId) throws IOException {
        return _instance.readSupervisorStormConfImpl(conf, stormId);
    }

    public Map readSupervisorStormConfImpl(Map conf, String stormId) throws IOException {
        String stormRoot = supervisorStormDistRoot(conf, stormId);
        String confPath = supervisorStormConfPath(stormRoot);
        return readSupervisorStormConfGivenPath(conf, confPath);
    }

    public static StormTopology readSupervisorTopology(Map conf, String stormId) throws IOException {
        String stormRoot = supervisorStormDistRoot(conf, stormId);
        String topologyPath = supervisorStormCodePath(stormRoot);
        return Utils.deserialize(FileUtils.readFileToByteArray(new File(topologyPath)), StormTopology.class);
    }

    public static String workerUserRoot(Map conf) {
        return (absoluteStormLocalDir(conf) + FILE_SEPARATOR + "workers-users");
    }

    public static String workerUserFile(Map conf, String workerId) {
        return (workerUserRoot(conf) + FILE_SEPARATOR + workerId);
    }

    public static String getWorkerUser(Map conf, String workerId) {
        LOG.info("GET worker-user for {}", workerId);
        File file = new File(workerUserFile(conf, workerId));

        try (InputStream in = new FileInputStream(file);
             Reader reader = new InputStreamReader(in);
             BufferedReader br = new BufferedReader(reader);) {
            StringBuilder sb = new StringBuilder();
            int r;
            while ((r = br.read()) != -1) {
                char ch = (char) r;
                sb.append(ch);
            }
            String ret = sb.toString().trim();
            return ret;
        } catch (IOException e) {
            LOG.error("Failed to get worker user for {}.", workerId);
            return null;
        }
    }

    public static String getIdFromBlobKey(String key) {
        if (key == null) return null;
        final String STORM_JAR_SUFFIX = "-stormjar.jar";
        final String STORM_CODE_SUFFIX = "-stormcode.ser";
        final String STORM_CONF_SUFFIX = "-stormconf.ser";

        String ret = null;
        if (key.endsWith(STORM_JAR_SUFFIX)) {
            ret = key.substring(0, key.length() - STORM_JAR_SUFFIX.length());
        } else if (key.endsWith(STORM_CODE_SUFFIX)) {
            ret = key.substring(0, key.length() - STORM_CODE_SUFFIX.length());
        } else if (key.endsWith(STORM_CONF_SUFFIX)) {
            ret = key.substring(0, key.length() - STORM_CONF_SUFFIX.length());
        }
        return ret;
    }

    // we use this "wired" wrapper pattern temporarily for mocking in clojure test
    public static void setWorkerUserWSE(Map conf, String workerId, String user) throws IOException {
        _instance.setWorkerUserWSEImpl(conf, workerId, user);
    }

    public void setWorkerUserWSEImpl(Map conf, String workerId, String user) throws IOException {
        LOG.info("SET worker-user {} {}", workerId, user);
        File file = new File(workerUserFile(conf, workerId));
        file.getParentFile().mkdirs();

        try (FileWriter fw = new FileWriter(file);
             BufferedWriter writer = new BufferedWriter(fw);) {
            writer.write(user);
        }
    }

    public static void removeWorkerUserWSE(Map conf, String workerId) {
        LOG.info("REMOVE worker-user {}", workerId);
        new File(workerUserFile(conf, workerId)).delete();
    }

    // we use this "wired" wrapper pattern temporarily for mocking in clojure test
    public static String workerArtifactsRoot(Map conf) {
        return _instance.workerArtifactsRootImpl(conf);
    }

    public String workerArtifactsRootImpl(Map conf) {
        String artifactsDir = (String)conf.get(Config.STORM_WORKERS_ARTIFACTS_DIR);
        if (artifactsDir == null) {
            return (getLogDir() + FILE_SEPARATOR + "workers-artifacts");
        } else {
            if (new File(artifactsDir).isAbsolute()) {
                return artifactsDir;
            } else {
                return (getLogDir() + FILE_SEPARATOR + artifactsDir);
            }
        }
    }

    public static String workerArtifactsRoot(Map conf, String id) {
        return (workerArtifactsRoot(conf) + FILE_SEPARATOR + id);
    }

    public static String workerArtifactsRoot(Map conf, String id, Integer port) {
        return (workerArtifactsRoot(conf, id) + FILE_SEPARATOR + port);
    }

    public static String workerArtifactsPidPath(Map conf, String id, Integer port) {
        return (workerArtifactsRoot(conf, id, port) + FILE_SEPARATOR +  "worker.pid");
    }

    public static File getLogMetaDataFile(String fname) {
        String[] subStrings = fname.split(FILE_SEPARATOR); // TODO: does this work well on windows?
        String id = subStrings[0];
        Integer port = Integer.parseInt(subStrings[1]);
        return getLogMetaDataFile(Utils.readStormConfig(), id, port);
    }

    public static File getLogMetaDataFile(Map conf, String id, Integer port) {
        String fname = workerArtifactsRoot(conf, id, port) + FILE_SEPARATOR + "worker.yaml";
        return new File(fname);
    }

    public static File getWorkerDirFromRoot(String logRoot, String id, Integer port) {
        return new File((logRoot + FILE_SEPARATOR + id + FILE_SEPARATOR + port));
    }

    public static String workerRoot(Map conf) {
        return (absoluteStormLocalDir(conf) + FILE_SEPARATOR + "workers");
    }

    public static String workerRoot(Map conf, String id) {
        return (workerRoot(conf) + FILE_SEPARATOR + id);
    }

    public static String workerPidsRoot(Map conf, String id) {
        return (workerRoot(conf, id) + FILE_SEPARATOR + "pids");
    }

    public static String workerPidPath(Map conf, String id, String pid) {
        return (workerPidsRoot(conf, id) + FILE_SEPARATOR + pid);
    }

    public static String workerHeartbeatsRoot(Map conf, String id) {
        return (workerRoot(conf, id) + FILE_SEPARATOR + "heartbeats");
    }

    public static LocalState workerState(Map conf, String id) throws IOException {
        return new LocalState(workerHeartbeatsRoot(conf, id));
    }

    public static Map overrideLoginConfigWithSystemProperty(Map conf) { // note that we delete the return value
        String loginConfFile = System.getProperty("java.security.auth.login.config");
        if (loginConfFile != null) {
             conf.put("java.security.auth.login.config", loginConfFile);
        }
        return conf;
    }

    /* TODO: make sure test these two functions in manual tests */
    public static List<String> getTopoLogsUsers(Map topologyConf) {
        List<String> logsUsers = (List<String>)topologyConf.get(Config.LOGS_USERS);
        List<String> topologyUsers = (List<String>)topologyConf.get(Config.TOPOLOGY_USERS);
        Set<String> mergedUsers = new HashSet<String>();
        if (logsUsers != null) {
            for (String user : logsUsers) {
                if (user != null) {
                    mergedUsers.add(user);
                }
            }
        }
        if (topologyUsers != null) {
            for (String user : topologyUsers) {
                if (user != null) {
                    mergedUsers.add(user);
                }
            }
        }
        List<String> ret = new ArrayList<String>(mergedUsers);
        Collections.sort(ret);
        return ret;
    }

    public static List<String> getTopoLogsGroups(Map topologyConf) {
        List<String> logsGroups = (List<String>)topologyConf.get(Config.LOGS_GROUPS);
        List<String> topologyGroups = (List<String>)topologyConf.get(Config.TOPOLOGY_GROUPS);
        Set<String> mergedGroups = new HashSet<String>();
        if (logsGroups != null) {
            for (String group : logsGroups) {
                if (group != null) {
                    mergedGroups.add(group);
                }
            }
        }
        if (topologyGroups != null) {
            for (String group : topologyGroups) {
                if (group != null) {
                    mergedGroups.add(group);
                }
            }
        }
        List<String> ret = new ArrayList<String>(mergedGroups);
        Collections.sort(ret);
        return ret;
    }
}<|MERGE_RESOLUTION|>--- conflicted
+++ resolved
@@ -66,19 +66,10 @@
             dir = System.getProperty("storm.log.dir");
         } else if ((conf = readStormConfig()).get("storm.log.dir") != null) {
             dir = String.valueOf(conf.get("storm.log.dir"));
-<<<<<<< HEAD
-        } else if (System.getProperty("storm.local.dir") != null) {
-            dir = System.getProperty("storm.local.dir") + FILE_SEPARATOR + "logs";
-        } else if (conf.get("storm.local.dir") != null) {
-            dir = conf.get("storm.local.dir") + FILE_SEPARATOR + "logs";
-        } else {
-            dir = concatIfNotNull(System.getProperty("storm.home")) + FILE_SEPARATOR + "logs";
-=======
         } else if (System.getProperty("storm.home") != null) {
             dir = System.getProperty("storm.home") + FILE_SEPARATOR + "logs";
         } else {
             dir = "logs";
->>>>>>> df54280e
         }
         try {
             return new File(dir).getCanonicalPath();
