--- conflicted
+++ resolved
@@ -46,16 +46,9 @@
   (let [storm-conf (merge (read-storm-config)
                      {STORM-THRIFT-TRANSPORT-PLUGIN
                        "backtype.storm.security.auth.SimpleTransportPlugin"
-<<<<<<< HEAD
                       Config/NIMBUS_THRIFT_PORT ""
                      })]
-    (is (thrown? RuntimeException
-=======
-                      Config/NIMBUS_HOST ""
-                      Config/NIMBUS_THRIFT_PORT 65535
-                      STORM-NIMBUS-RETRY-TIMES 0})]
     (is (thrown-cause? RuntimeException
->>>>>>> 23e630b1
       (NimbusClient/getConfiguredClient storm-conf)))
   )
 )
