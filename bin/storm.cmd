@echo off

@rem Licensed to the Apache Software Foundation (ASF) under one
@rem or more contributor license agreements.  See the NOTICE file
@rem distributed with this work for additional information
@rem regarding copyright ownership.  The ASF licenses this file
@rem to you under the Apache License, Version 2.0 (the
@rem "License"); you may not use this file except in compliance
@rem with the License.  You may obtain a copy of the License at
@rem
@rem http://www.apache.org/licenses/LICENSE-2.0
@rem
@rem Unless required by applicable law or agreed to in writing, software
@rem distributed under the License is distributed on an "AS IS" BASIS,
@rem WITHOUT WARRANTIES OR CONDITIONS OF ANY KIND, either express or implied.
@rem See the License for the specific language governing permissions and
@rem limitations under the License.

@rem The storm command script
@rem
@rem Environment Variables
@rem
@rem   JAVA_HOME        The java implementation to use.  Overrides JAVA_HOME.
@rem
@rem   STORM_CLASSPATH Extra Java CLASSPATH entries.
@rem
@rem   STORM_HEAPSIZE  The maximum amount of heap to use, in MB.
@rem                    Default is 1000.
@rem
@rem   STORM_OPTS      Extra Java runtime options.
@rem
@rem   STORM_CONF_DIR  Alternate conf dir. Default is ${STORM_HOME}/conf.
@rem
@rem   STORM_ROOT_LOGGER The root appender. Default is INFO,console
@rem

:main
  setlocal enabledelayedexpansion

  set storm-command=%1

  if not "%storm-command%" == "jar" (
    set set_storm_options=true
  )

  call %~dp0storm-config.cmd

  if not defined storm-command (
      goto print_usage
  )

  call :make_command_arguments %*

  set shellcommands=classpath help
  for %%i in ( %shellcommands% ) do (
    if %storm-command% == %%i set shellcommand=true
  )
  if defined shellcommand (
    call :%storm-command% %*
    goto :eof
  )

<<<<<<< HEAD
  set corecommands=activate deactivate dev-zookeeper drpc kill list nimbus logviewer rebalance remoteconfvalue repl shell supervisor ui version admin
=======
  set corecommands=activate deactivate dev-zookeeper drpc kill list nimbus logviewer rebalance remoteconfvalue repl shell supervisor ui version
>>>>>>> f05e37ea
  for %%i in ( %corecommands% ) do (
    if %storm-command% == %%i set corecommand=true  
  )
  if defined corecommand (
    call :%storm-command% %storm-command-arguments%
  ) else (
    set CLASS=%storm-command%
  )

  if %storm-command% == jar (
    set config-options=

    goto start
    :start
    shift
    if [%1] == [] goto done

    if '%1'=='-c' (
      set c-opt=first
      goto start
    )

    if "%c-opt%"=="first" (
      set config-options=%config-options%,%1
      set c-opt=second
      goto start
    )

    if "%c-opt%"=="second" (
      set config-options=%config-options%=%~1
      set c-opt=
      goto start
    )

    set args=%args% %1
    goto start

    :done
    for /F "tokens=1,2,*" %%a in ("%args%") do (
      set first-arg=%%a
      set second-arg=%%b
      set remaining-args=%%c
    )
    set STORM_OPTS=%STORM_CLIENT_OPTS% %STORM_OPTS% -Dstorm.jar=%first-arg%
    set STORM_OPTS=%STORM_OPTS% -Dstorm.options=%config-options%
    set CLASSPATH=%CLASSPATH%;%first-arg%
    set CLASS=%second-arg%
    set storm-command-arguments=%remaining-args%

  )
  
  if not defined STORM_LOG_FILE (
    set STORM_LOG_FILE=-Dlogfile.name=%storm-command%.log
  )

  if defined STORM_DEBUG ( 
    %JAVA% %JAVA_HEAP_MAX% %STORM_OPTS% %STORM_LOG_FILE% %CLASS% %storm-command-arguments%
  )
  set path=%PATH%;%STORM_BIN_DIR%;%STORM_SBIN_DIR%
  call start /b "%storm-command%" "%JAVA%" %JAVA_HEAP_MAX% %STORM_OPTS% %STORM_LOG_FILE% %CLASS% %storm-command-arguments%
  goto :eof


:activate
  set CLASS=org.apache.storm.command.Activate
  set STORM_OPTS=%STORM_CLIENT_OPTS% %STORM_OPTS%
  goto :eof

:admin
  set CLASS=org.apache.storm.command.AdminCommands
  set STORM_OPTS=%STORM_CLIENT_OPTS% %STORM_OPTS%
  goto :eof

:classpath
  echo %CLASSPATH% 
  goto :eof

:deactivate
  set CLASS=org.apache.storm.command.Deactivate
  set STORM_OPTS=%STORM_CLIENT_OPTS% %STORM_OPTS%
  goto :eof

:dev-zookeeper
  set CLASS=org.apache.storm.command.DevZookeeper
  set STORM_OPTS=%STORM_SERVER_OPTS% %STORM_OPTS%
  goto :eof

:drpc
  set CLASS=org.apache.storm.daemon.drpc
  "%JAVA%" -client -Dstorm.options= -Dstorm.conf.file= -cp "%CLASSPATH%" org.apache.storm.command.ConfigValue drpc.childopts > %CMD_TEMP_FILE%
  FOR /F "delims=" %%i in (%CMD_TEMP_FILE%) do (
     FOR /F "tokens=1,* delims= " %%a in ("%%i") do (
	  if %%a == VALUE: (
	   set CHILDOPTS=%%b
	   call :set_childopts)
    )
  )
  goto :eof

:help
  call :print_usage
  goto :eof

:kill
  set CLASS=org.apache.storm.command.KillTopology
  set STORM_OPTS=%STORM_CLIENT_OPTS% %STORM_OPTS%
  goto :eof

:list
  set CLASS=org.apache.storm.command.ListTopologies
  set STORM_OPTS=%STORM_CLIENT_OPTS% %STORM_OPTS%
  goto :eof

:logviewer
  set CLASS=org.apache.storm.daemon.logviewer
   "%JAVA%" -client -Dstorm.options= -Dstorm.conf.file= -cp "%CLASSPATH%" org.apache.storm.command.ConfigValue logviewer.childopts > %CMD_TEMP_FILE%
  FOR /F "delims=" %%i in (%CMD_TEMP_FILE%) do (
     FOR /F "tokens=1,* delims= " %%a in ("%%i") do (
	  if %%a == VALUE: (
	   set CHILDOPTS=%%b
	   call :set_childopts)
    )
  )
  goto :eof

:nimbus
  set CLASS=org.apache.storm.daemon.nimbus
  "%JAVA%" -client -Dstorm.options= -Dstorm.conf.file= -cp "%CLASSPATH%" org.apache.storm.command.ConfigValue nimbus.childopts > %CMD_TEMP_FILE%
  FOR /F "delims=" %%i in (%CMD_TEMP_FILE%) do (
     FOR /F "tokens=1,* delims= " %%a in ("%%i") do (
	  if %%a == VALUE: (
	   set CHILDOPTS=%%b
	   call :set_childopts)
    )
  )
  goto :eof

:rebalance
  set CLASS=org.apache.storm.command.Rebalance
  set STORM_OPTS=%STORM_CLIENT_OPTS% %STORM_OPTS%
  goto :eof

:remoteconfvalue
  set CLASS=org.apache.storm.command.ConfigValue
  set STORM_OPTS=%STORM_CLIENT_OPTS% %STORM_OPTS%
  goto :eof

:repl
  set CLASS=clojure.main
  set STORM_OPTS=%STORM_CLIENT_OPTS% %STORM_OPTS%
  goto :eof

:shell
  set CLASS=org.apache.storm.command.shell_submission
  set STORM_OPTS=%STORM_CLIENT_OPTS% %STORM_OPTS% 
  goto :eof
  
:supervisor
  set CLASS=org.apache.storm.daemon.supervisor.Supervisor
  "%JAVA%" -client -Dstorm.options= -Dstorm.conf.file= -cp "%CLASSPATH%" org.apache.storm.command.ConfigValue supervisor.childopts > %CMD_TEMP_FILE%
  FOR /F "delims=" %%i in (%CMD_TEMP_FILE%) do (
     FOR /F "tokens=1,* delims= " %%a in ("%%i") do (
	  if %%a == VALUE: (
	   set CHILDOPTS=%%b
	   call :set_childopts)
    )
  )
  goto :eof

:ui
  set CLASS=org.apache.storm.ui.core
  set CLASSPATH=%CLASSPATH%;%STORM_HOME%
  "%JAVA%" -client -Dstorm.options= -Dstorm.conf.file= -cp "%CLASSPATH%" org.apache.storm.command.ConfigValue ui.childopts > %CMD_TEMP_FILE%
  FOR /F "delims=" %%i in (%CMD_TEMP_FILE%) do (
     FOR /F "tokens=1,* delims= " %%a in ("%%i") do (
	  if %%a == VALUE: (
	   set CHILDOPTS=%%b
	   call :set_childopts)
    )
  )
  goto :eof

:version
  set CLASS=org.apache.storm.utils.VersionInfo
  set STORM_OPTS=%STORM_CLIENT_OPTS% %STORM_OPTS%
  goto :eof

:makeServiceXml
  set arguments=%*
  @echo ^<service^>
  @echo   ^<id^>storm_%storm-command%^</id^>
  @echo   ^<name^>storm_%storm-command%^</name^>
  @echo   ^<description^>This service runs Storm %storm-command%^</description^>
  @echo   ^<executable^>%JAVA%^</executable^>
  @echo   ^<arguments^>%arguments%^</arguments^>
  @echo ^</service^>
  goto :eof

:make_command_arguments
  if "%2" == "" goto :eof
  set _count=0
  set _shift=1
  for %%i in (%*) do (
    set /a _count=!_count!+1
    if !_count! GTR %_shift% ( 
	if not defined _arguments (
	  set _arguments=%%i
	) else (
          set _arguments=!_arguments! %%i
	)
    )
  )
  set storm-command-arguments=%_arguments%
  goto :eof
  
:set_childopts
  set STORM_OPTS=%STORM_SERVER_OPTS% %STORM_OPTS% %CHILDOPTS%
  del /F %CMD_TEMP_FILE%
  goto :eof

:print_usage
  @echo Usage: storm COMMAND
  @echo where COMMAND is one of:
  @echo   activate             activates the specified topology's spouts
  @echo   classpath            prints the classpath used by the storm client when running commands
  @echo   deactivate           deactivates the specified topology's spouts
  @echo   dev-zookeeper        launches a fresh dev/test Zookeeper server
  @echo   drpc                 launches a DRPC daemon
  @echo   help
  @echo   jar ^<jar^>          run a jar file
  @echo   kill                 kills the topology with the name topology-name
  @echo   list                 list the running topologies and their statuses
  @echo   nimbus               launches the nimbus daemon
  @echo   rebalance            redistribute or change the parallelism of a running topology
  @echo   repl                 opens up a Clojure REPL
  @echo   remoteconfvalue      prints value for conf-name from cluster config ../conf/storm.yaml merged with defaults.yaml
  @echo   shell                storm shell
  @echo   supervisor           launches the supervisor daemon
  @echo   ui                   launches the UI daemon
  @echo   version              print the version
  @echo   admin                run admin commands
  @echo.
  @echo  or
  @echo   CLASSNAME            run the class named CLASSNAME
  @echo Most commands print help when invoked w/o parameters.

endlocal<|MERGE_RESOLUTION|>--- conflicted
+++ resolved
@@ -60,11 +60,7 @@
     goto :eof
   )
 
-<<<<<<< HEAD
   set corecommands=activate deactivate dev-zookeeper drpc kill list nimbus logviewer rebalance remoteconfvalue repl shell supervisor ui version admin
-=======
-  set corecommands=activate deactivate dev-zookeeper drpc kill list nimbus logviewer rebalance remoteconfvalue repl shell supervisor ui version
->>>>>>> f05e37ea
   for %%i in ( %corecommands% ) do (
     if %storm-command% == %%i set corecommand=true  
   )
