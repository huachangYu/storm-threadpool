# Storm UI REST API

The Storm UI daemon provides a REST API that allows you to interact with a Storm cluster, which includes retrieving
metrics data and configuration information as well as management operations such as starting or stopping topologies.


# Data format

The REST API returns JSON responses and supports JSONP.
Clients can pass a callback query parameter to wrap JSON in the callback function.


# Using the UI REST API

_Note: It is recommended to ignore undocumented elements in the JSON response because future versions of Storm may not_
_support those elements anymore._


## REST API Base URL

The REST API is part of the UI daemon of Storm (started by `storm ui`) and thus runs on the same host and port as the
Storm UI (the UI daemon is often run on the same host as the Nimbus daemon).  The port is configured by `ui.port`,
which is set to `8080` by default (see [defaults.yaml](conf/defaults.yaml)).

The API base URL would thus be:

    http://<ui-host>:<ui-port>/api/v1/...

You can use a tool such as `curl` to talk to the REST API:

    # Request the cluster configuration.
    # Note: We assume ui.port is configured to the default value of 8080.
    $ curl http://<ui-host>:8080/api/v1/cluster/configuration

##Impersonating a user in secure environment
In a secure environment an authenticated user can impersonate another user. To impersonate a user the caller must pass
`doAsUser` param or header with value set to the user that the request needs to be performed as. Please see SECURITY.MD
to learn more about how to setup impersonation ACLs and authorization. The rest API uses the same configs and acls that
are used by nimbus.

Examples:

```no-highlight
 1. http://ui-daemon-host-name:8080/api/v1/topology/wordcount-1-1425844354\?doAsUser=testUSer1
 2. curl 'http://localhost:8080/api/v1/topology/wordcount-1-1425844354/activate' -X POST -H 'doAsUser:testUSer1'
```

## GET Operations

### /api/v1/cluster/configuration (GET)

Returns the cluster configuration.

Sample response (does not include all the data fields):

```json
  {
    "dev.zookeeper.path": "/tmp/dev-storm-zookeeper",
    "topology.tick.tuple.freq.secs": null,
    "topology.builtin.metrics.bucket.size.secs": 60,
    "topology.fall.back.on.java.serialization": true,
    "topology.max.error.report.per.interval": 5,
    "zmq.linger.millis": 5000,
    "topology.skip.missing.kryo.registrations": false,
    "storm.messaging.netty.client_worker_threads": 1,
    "ui.childopts": "-Xmx768m",
    "storm.zookeeper.session.timeout": 20000,
    "nimbus.reassign": true,
    "topology.trident.batch.emit.interval.millis": 500,
    "storm.messaging.netty.flush.check.interval.ms": 10,
    "nimbus.monitor.freq.secs": 10,
    "logviewer.childopts": "-Xmx128m",
    "java.library.path": "/usr/local/lib:/opt/local/lib:/usr/lib",
    "topology.executor.send.buffer.size": 1024,
    }
```

### /api/v1/cluster/summary (GET)

Returns cluster summary information such as nimbus uptime or number of supervisors.

Response fields:

|Field  |Value|Description
|---	|---	|---
|stormVersion|String| Storm version|
|nimbusUptime|String| Shows how long the cluster is running|
|supervisors|Integer| Number of supervisors running|
|topologies| Integer| Number of topologies running| 
|slotsTotal| Integer|Total number of available worker slots|
|slotsUsed| Integer| Number of worker slots used|
|slotsFree| Integer |Number of worker slots available|
|executorsTotal| Integer |Total number of executors|
|tasksTotal| Integer |Total tasks|

Sample response:

```json
   {
    "stormVersion": "0.9.2-incubating-SNAPSHOT",
    "nimbusUptime": "3m 53s",
    "supervisors": 1,
    "slotsTotal": 4,
    "slotsUsed": 3,
    "slotsFree": 1,
    "executorsTotal": 28,
    "tasksTotal": 28
    }
```

### /api/v1/supervisor/summary (GET)

Returns summary information for all supervisors.

Response fields:

|Field  |Value|Description|
|---	|---	|---
|id| String | Supervisor's id|
|host| String| Supervisor's host name|
|uptime| String| Shows how long the supervisor is running|
|slotsTotal| Integer| Total number of available worker slots for this supervisor|
|slotsUsed| Integer| Number of worker slots used on this supervisor|

Sample response:

```json
{
    "supervisors": [
        {
            "id": "0b879808-2a26-442b-8f7d-23101e0c3696",
            "host": "10.11.1.7",
            "uptime": "5m 58s",
            "slotsTotal": 4,
            "slotsUsed": 3
        }
    ]
}
```

### /api/v1/topology/summary (GET)

Returns summary information for all topologies.

Response fields:

|Field  |Value | Description|
|---	|---	|---
|id| String| Topology Id|
|name| String| Topology Name|
|status| String| Topology Status|
|uptime| String|  Shows how long the topology is running|
|tasksTotal| Integer |Total number of tasks for this topology|
|workersTotal| Integer |Number of workers used for this topology|
|executorsTotal| Integer |Number of executors used for this topology|

Sample response:

```json
{
    "topologies": [
        {
            "id": "WordCount3-1-1402960825",
            "name": "WordCount3",
            "status": "ACTIVE",
            "uptime": "6m 5s",
            "tasksTotal": 28,
            "workersTotal": 3,
            "executorsTotal": 28
        }
    ]
}
```

### /api/v1/topology/:id (GET)

Returns topology information and statistics.  Substitute id with topology id.

Request parameters:

|Parameter |Value   |Description  |
|----------|--------|-------------|
|id   	   |String (required)| Topology Id  |
|window    |String. Default value :all-time| Window duration for metrics in seconds|
|sys       |String. Values 1 or 0. Default value 0| Controls including sys stats part of the response|


Response fields:

|Field  |Value |Description|
|---	|---	|---
|id| String| Topology Id|
|name| String |Topology Name|
|uptime| String |How long the topology has been running|
|status| String |Current status of the topology, e.g. "ACTIVE"|
|tasksTotal| Integer |Total number of tasks for this topology|
|workersTotal| Integer |Number of workers used for this topology|
|executorsTotal| Integer |Number of executors used for this topology|
|msgTimeout| Integer | Number of seconds a tuple has before the spout considers it failed |
|windowHint| String | window param value in "hh mm ss" format. Default value is "All Time"|
|topologyStats| Array | Array of all the topology related stats per time window|
|topologyStats.windowPretty| String |Duration passed in HH:MM:SS format|
|topologyStats.window| String |User requested time window for metrics|
|topologyStats.emitted| Long |Number of messages emitted in given window|
|topologyStats.trasferred| Long |Number messages transferred in given window|
|topologyStats.completeLatency| String (double value returned in String format) |Total latency for processing the message|
|topologyStats.acked| Long |Number of messages acked in given window|
|topologyStats.failed| Long |Number of messages failed in given window|
|spouts| Array | Array of all the spout components in the topology|
|spouts.spoutId| String |Spout id|
|spouts.executors| Integer |Number of executors for the spout|
|spouts.emitted| Long |Number of messages emitted in given window |
|spouts.completeLatency| String (double value returned in String format) |Total latency for processing the message|
|spouts.transferred| Long |Total number of messages  transferred in given window|
|spouts.tasks| Integer |Total number of tasks for the spout|
|spouts.lastError| String |Shows the last error happened in a spout|
|spouts.errorLapsedSecs| Integer | Number of seconds elapsed since that last error happened in a spout|
|spouts.errorWorkerLogLink| String | Link to the worker log that reported the exception |
|spouts.acked| Long |Number of messages acked|
|spouts.failed| Long |Number of messages failed|
|bolts| Array | Array of bolt components in the topology|
|bolts.boltId| String |Bolt id|
|bolts.capacity| String (double value returned in String format) |This value indicates number of messages executed * average execute latency / time window|
|bolts.processLatency| String (double value returned in String format)  |Average time of the bolt to ack a message after it was received|
|bolts.executeLatency| String (double value returned in String format) |Average time to run the execute method of the bolt|
|bolts.executors| Integer |Number of executor tasks in the bolt component|
|bolts.tasks| Integer |Number of instances of bolt|
|bolts.acked| Long |Number of tuples acked by the bolt|
|bolts.failed| Long |Number of tuples failed by the bolt|
|bolts.lastError| String |Shows the last error occurred in the bolt|
|bolts.errorLapsedSecs| Integer |Number of seconds elapsed since that last error happened in a bolt|
|bolts.errorWorkerLogLink| String | Link to the worker log that reported the exception |
|bolts.emitted| Long |Number of tuples emitted|

Examples:

```no-highlight
 1. http://ui-daemon-host-name:8080/api/v1/topology/WordCount3-1-1402960825
 2. http://ui-daemon-host-name:8080/api/v1/topology/WordCount3-1-1402960825?sys=1
 3. http://ui-daemon-host-name:8080/api/v1/topology/WordCount3-1-1402960825?window=600
```

Sample response:

```json
 {
    "name": "WordCount3",
    "id": "WordCount3-1-1402960825",
    "workersTotal": 3,
    "window": "600",
    "status": "ACTIVE",
    "tasksTotal": 28,
    "executorsTotal": 28,
    "uptime": "29m 19s",
    "msgTimeout": 30,
    "windowHint": "10m 0s",
    "topologyStats": [
        {
            "windowPretty": "10m 0s",
            "window": "600",
            "emitted": 397960,
            "transferred": 213380,
            "completeLatency": "0.000",
            "acked": 213460,
            "failed": 0
        },
        {
            "windowPretty": "3h 0m 0s",
            "window": "10800",
            "emitted": 1190260,
            "transferred": 638260,
            "completeLatency": "0.000",
            "acked": 638280,
            "failed": 0
        },
        {
            "windowPretty": "1d 0h 0m 0s",
            "window": "86400",
            "emitted": 1190260,
            "transferred": 638260,
            "completeLatency": "0.000",
            "acked": 638280,
            "failed": 0
        },
        {
            "windowPretty": "All time",
            "window": ":all-time",
            "emitted": 1190260,
            "transferred": 638260,
            "completeLatency": "0.000",
            "acked": 638280,
            "failed": 0
        }
    ],
    "spouts": [
        {
            "executors": 5,
            "emitted": 28880,
            "completeLatency": "0.000",
            "transferred": 28880,
            "acked": 0,
            "spoutId": "spout",
            "tasks": 5,
            "lastError": "",
            "errorLapsedSecs": null,
            "failed": 0
        }
    ],
        "bolts": [
        {
            "executors": 12,
            "emitted": 184580,
            "transferred": 0,
            "acked": 184640,
            "executeLatency": "0.048",
            "tasks": 12,
            "executed": 184620,
            "processLatency": "0.043",
            "boltId": "count",
            "lastError": "",
            "errorLapsedSecs": null,
            "capacity": "0.003",
            "failed": 0
        },
        {
            "executors": 8,
            "emitted": 184500,
            "transferred": 184500,
            "acked": 28820,
            "executeLatency": "0.024",
            "tasks": 8,
            "executed": 28780,
            "processLatency": "2.112",
            "boltId": "split",
            "lastError": "",
            "errorLapsedSecs": null,
            "capacity": "0.000",
            "failed": 0
        }
    ],
    "configuration": {
        "storm.id": "WordCount3-1-1402960825",
        "dev.zookeeper.path": "/tmp/dev-storm-zookeeper",
        "topology.tick.tuple.freq.secs": null,
        "topology.builtin.metrics.bucket.size.secs": 60,
        "topology.fall.back.on.java.serialization": true,
        "topology.max.error.report.per.interval": 5,
        "zmq.linger.millis": 5000,
        "topology.skip.missing.kryo.registrations": false,
        "storm.messaging.netty.client_worker_threads": 1,
        "ui.childopts": "-Xmx768m",
        "storm.zookeeper.session.timeout": 20000,
        "nimbus.reassign": true,
        "topology.trident.batch.emit.interval.millis": 500,
        "storm.messaging.netty.flush.check.interval.ms": 10,
        "nimbus.monitor.freq.secs": 10,
        "logviewer.childopts": "-Xmx128m",
        "java.library.path": "/usr/local/lib:/opt/local/lib:/usr/lib",
        "topology.executor.send.buffer.size": 1024,
        "storm.local.dir": "storm-local",
        "storm.messaging.netty.buffer_size": 5242880,
        "supervisor.worker.start.timeout.secs": 120,
        "topology.enable.message.timeouts": true,
        "nimbus.cleanup.inbox.freq.secs": 600,
        "nimbus.inbox.jar.expiration.secs": 3600,
        "drpc.worker.threads": 64,
        "topology.worker.shared.thread.pool.size": 4,
        "nimbus.host": "hw10843.local",
        "storm.messaging.netty.min_wait_ms": 100,
        "storm.zookeeper.port": 2181,
        "transactional.zookeeper.port": null,
        "topology.executor.receive.buffer.size": 1024,
        "transactional.zookeeper.servers": null,
        "storm.zookeeper.root": "/storm",
        "storm.zookeeper.retry.intervalceiling.millis": 30000,
        "supervisor.enable": true,
        "storm.messaging.netty.server_worker_threads": 1
    },
    "antiForgeryToken": "lAFTN\/5iSedRLwJeUNqkJ8hgYubRl2OxjXGoDf9A4Bt1nZY3rvJW0\/P4zqu9yAk\/LvDhlmn7gigw\/z8C"
}
```


### /api/v1/topology/:id/component/:component (GET)

Returns detailed metrics and executor information

|Parameter |Value   |Description  |
|----------|--------|-------------|
|id   	   |String (required)| Topology Id  |
|component |String (required)| Component Id |
|window    |String. Default value :all-time| window duration for metrics in seconds|
|sys       |String. Values 1 or 0. Default value 0| controls including sys stats part of the response|

Response fields:

|Field  |Value |Description|
|---	|---	|---
|id   | String | Component id|
|name | String | Topology name|
|componentType | String | component type: SPOUT or BOLT|
|windowHint| String | window param value in "hh mm ss" format. Default value is "All Time"|
|executors| Integer |Number of executor tasks in the component|
|componentErrors| Array of Errors | List of component errors|
|componentErrors.time| Long | Timestamp when the exception occurred |
|componentErrors.errorHost| String | host name for the error|
|componentErrors.errorPort| String | port for the error|
|componentErrors.error| String |Shows the error happened in a component|
|componentErrors.errorLapsedSecs| Integer | Number of seconds elapsed since the error happened in a component |
|componentErrors.errorWorkerLogLink| String | Link to the worker log that reported the exception |
|topologyId| String | Topology id|
|tasks| Integer |Number of instances of component|
|window    |String. Default value "All Time" | window duration for metrics in seconds|
|spoutSummary or boltStats| Array |Array of component stats. **Please note this element tag can be spoutSummary or boltStats depending on the componentType**|
|spoutSummary.windowPretty| String |Duration passed in HH:MM:SS format|
|spoutSummary.window| String | window duration for metrics in seconds|
|spoutSummary.emitted| Long |Number of messages emitted in given window |
|spoutSummary.completeLatency| String (double value returned in String format) |Total latency for processing the message|
|spoutSummary.transferred| Long |Total number of messages  transferred in given window|
|spoutSummary.acked| Long |Number of messages acked|
|spoutSummary.failed| Long |Number of messages failed|
|boltStats.windowPretty| String |Duration passed in HH:MM:SS format|
|boltStats..window| String | window duration for metrics in seconds|
|boltStats.transferred| Long |Total number of messages  transferred in given window|
|boltStats.processLatency| String (double value returned in String format)  |Average time of the bolt to ack a message after it was received|
|boltStats.acked| Long |Number of messages acked|
|boltStats.failed| Long |Number of messages failed|

Examples:

```no-highlight
1. http://ui-daemon-host-name:8080/api/v1/topology/WordCount3-1-1402960825/component/spout
2. http://ui-daemon-host-name:8080/api/v1/topology/WordCount3-1-1402960825/component/spout?sys=1
3. http://ui-daemon-host-name:8080/api/v1/topology/WordCount3-1-1402960825/component/spout?window=600
```

Sample response:

```json
{
    "name": "WordCount3",
    "id": "spout",
    "componentType": "spout",
    "windowHint": "10m 0s",
    "executors": 5,
    "componentErrors":[{"time": 1406006074000,
                        "errorHost": "10.11.1.70",
                        "errorPort": 6701,
                        "errorWorkerLogLink": "http://10.11.1.7:8000/log?file=worker-6701.log",
                        "errorLapsedSecs": 16,
                        "error": "java.lang.RuntimeException: java.lang.StringIndexOutOfBoundsException: Some Error\n\tat backtype.storm.utils.DisruptorQueue.consumeBatchToCursor(DisruptorQueue.java:128)\n\tat backtype.storm.utils.DisruptorQueue.consumeBatchWhenAvailable(DisruptorQueue.java:99)\n\tat backtype.storm.disruptor$consume_batch_when_available.invoke(disruptor.clj:80)\n\tat backtype...more.."
    }],
    "topologyId": "WordCount3-1-1402960825",
    "tasks": 5,
    "window": "600",
    "spoutSummary": [
        {
            "windowPretty": "10m 0s",
            "window": "600",
            "emitted": 28500,
            "transferred": 28460,
            "completeLatency": "0.000",
            "acked": 0,
            "failed": 0
        },
        {
            "windowPretty": "3h 0m 0s",
            "window": "10800",
            "emitted": 127640,
            "transferred": 127440,
            "completeLatency": "0.000",
            "acked": 0,
            "failed": 0
        },
        {
            "windowPretty": "1d 0h 0m 0s",
            "window": "86400",
            "emitted": 127640,
            "transferred": 127440,
            "completeLatency": "0.000",
            "acked": 0,
            "failed": 0
        },
        {
            "windowPretty": "All time",
            "window": ":all-time",
            "emitted": 127640,
            "transferred": 127440,
            "completeLatency": "0.000",
            "acked": 0,
            "failed": 0
        }
    ],
    "outputStats": [
        {
            "stream": "__metrics",
            "emitted": 40,
            "transferred": 0,
            "completeLatency": "0",
            "acked": 0,
            "failed": 0
        },
        {
            "stream": "default",
            "emitted": 28460,
            "transferred": 28460,
            "completeLatency": "0",
            "acked": 0,
            "failed": 0
        }
    ],
    "executorStats": [
        {
            "workerLogLink": "http://10.11.1.7:8000/log?file=worker-6701.log",
            "emitted": 5720,
            "port": 6701,
            "completeLatency": "0.000",
            "transferred": 5720,
            "host": "10.11.1.7",
            "acked": 0,
            "uptime": "43m 4s",
            "id": "[24-24]",
            "failed": 0
        },
        {
            "workerLogLink": "http://10.11.1.7:8000/log?file=worker-6703.log",
            "emitted": 5700,
            "port": 6703,
            "completeLatency": "0.000",
            "transferred": 5700,
            "host": "10.11.1.7",
            "acked": 0,
            "uptime": "42m 57s",
            "id": "[25-25]",
            "failed": 0
        },
        {
            "workerLogLink": "http://10.11.1.7:8000/log?file=worker-6702.log",
            "emitted": 5700,
            "port": 6702,
            "completeLatency": "0.000",
            "transferred": 5680,
            "host": "10.11.1.7",
            "acked": 0,
            "uptime": "42m 57s",
            "id": "[26-26]",
            "failed": 0
        },
        {
            "workerLogLink": "http://10.11.1.7:8000/log?file=worker-6701.log",
            "emitted": 5700,
            "port": 6701,
            "completeLatency": "0.000",
            "transferred": 5680,
            "host": "10.11.1.7",
            "acked": 0,
            "uptime": "43m 4s",
            "id": "[27-27]",
            "failed": 0
        },
        {
            "workerLogLink": "http://10.11.1.7:8000/log?file=worker-6703.log",
            "emitted": 5680,
            "port": 6703,
            "completeLatency": "0.000",
            "transferred": 5680,
            "host": "10.11.1.7",
            "acked": 0,
            "uptime": "42m 57s",
            "id": "[28-28]",
            "failed": 0
        }
    ]
}
```

## POST Operations

<<<<<<< HEAD
=======
### Cross site request forgery (CSRF) prevention in POST requests

In order to prevent CSRF vulnerability, the REST API uses a CSRF token. This is primarily done for the UI, however we
do not have alternative APIs/paths for UI and non-UI clients.

The token is generated during the `/api/v1/topology/:id` (GET) request. The JSON response for this GET request contains
a field called "antiForgeryToken". All the post requests below must include a header "x-csrf-token" with the value of
"antiForgeryToken" from the GET response. In absence of this header with the right token value you will get following
error response:

```
{
    "error" : "Forbidden action.",
    "errorMessage" : "missing CSRF token."
}
```

### /api/v1/uploadTopology (POST)

uploads a topology.


|Parameter |Value   |Description  |
|----------|--------|-------------|
|topologyConfig |String (required)| topology json config  |
|topologyJar |String (required)| topology jar file |

Sample topologyConfig json:
```json
{"topologyMainClass": "storm.starter.WordCountTopology", "topologyMainClassArgs": ["wordcount1"]}
```

Examples:

```no-highlight
curl  -i -b ~/cookiejar.txt -c ~/cookiejar.txt -X POST  
-H 'x-csrf-token: ycit8Wi89ZdAOo9KKaka/Pvd0vnx8TZzP8xSDDSw8J8bTfyn4jz38VN4Xcb7CF6xigRzDLaGVHbrSj80'  
-F topologyConfig='{"topologyMainClass": "storm.starter.WordCountTopology", "topologyMainClassArgs": ["wordcount1"]}' 
-F topologyJar=@examples/storm-starter/storm-starter-topologies-0.10.0-SNAPSHOT.jar 
http://localhost:8080/api/v1/uploadTopology
```

Sample Response:

```json
{"status":"success"}
```

>>>>>>> 2aaa7180
### /api/v1/topology/:id/activate (POST)

Activates a topology.

|Parameter |Value   |Description  |
|----------|--------|-------------|
|id   	   |String (required)| Topology Id  |

Sample Response:

```json
{"topologyOperation":"activate","topologyId":"wordcount-1-1420308665","status":"success"}
```


### /api/v1/topology/:id/deactivate (POST)

Deactivates a topology.

|Parameter |Value   |Description  |
|----------|--------|-------------|
|id   	   |String (required)| Topology Id  |

Sample Response:

```json
{"topologyOperation":"deactivate","topologyId":"wordcount-1-1420308665","status":"success"}
```


### /api/v1/topology/:id/rebalance/:wait-time (POST)

Rebalances a topology.

|Parameter |Value   |Description  |
|----------|--------|-------------|
|id   	   |String (required)| Topology Id  |
|wait-time |String (required)| Wait time before rebalance happens |
|rebalanceOptions| Json (optional) | topology rebalance options |


Sample rebalanceOptions json:

```json
{"rebalanceOptions" : {"numWorkers" : 2, "executors" : {"spout" :4, "count" : 10}}, "callback" : "foo"}
```

Examples:

```no-highlight
curl  -i -b ~/cookiejar.txt -c ~/cookiejar.txt -X POST  
-H "Content-Type: application/json" 
-d  '{"rebalanceOptions": {"numWorkers": 2, "executors": { "spout" : "5", "split": 7, "count": 5 }}, "callback":"foo"}' 
http://localhost:8080/api/v1/topology/wordcount-1-1420308665/rebalance/0
```

Sample Response:

```json
{"topologyOperation":"rebalance","topologyId":"wordcount-1-1420308665","status":"success"}
```



### /api/v1/topology/:id/kill/:wait-time (POST)

Kills a topology.

|Parameter |Value   |Description  |
|----------|--------|-------------|
|id   	   |String (required)| Topology Id  |
|wait-time |String (required)| Wait time before rebalance happens |

Caution: Small wait times (0-5 seconds) may increase the probability of triggering the bug reported in
[STORM-112](https://issues.apache.org/jira/browse/STORM-112), which may result in broker Supervisor
daemons.

Sample Response:

```json
{"topologyOperation":"kill","topologyId":"wordcount-1-1420308665","status":"success"}
```

## API errors

The API returns 500 HTTP status codes in case of any errors.

Sample response:

```json
{
  "error": "Internal Server Error",
  "errorMessage": "java.lang.NullPointerException\n\tat clojure.core$name.invoke(core.clj:1505)\n\tat backtype.storm.ui.core$component_page.invoke(core.clj:752)\n\tat backtype.storm.ui.core$fn__7766.invoke(core.clj:782)\n\tat compojure.core$make_route$fn__5755.invoke(core.clj:93)\n\tat compojure.core$if_route$fn__5743.invoke(core.clj:39)\n\tat compojure.core$if_method$fn__5736.invoke(core.clj:24)\n\tat compojure.core$routing$fn__5761.invoke(core.clj:106)\n\tat clojure.core$some.invoke(core.clj:2443)\n\tat compojure.core$routing.doInvoke(core.clj:106)\n\tat clojure.lang.RestFn.applyTo(RestFn.java:139)\n\tat clojure.core$apply.invoke(core.clj:619)\n\tat compojure.core$routes$fn__5765.invoke(core.clj:111)\n\tat ring.middleware.reload$wrap_reload$fn__6880.invoke(reload.clj:14)\n\tat backtype.storm.ui.core$catch_errors$fn__7800.invoke(core.clj:836)\n\tat ring.middleware.keyword_params$wrap_keyword_params$fn__6319.invoke(keyword_params.clj:27)\n\tat ring.middleware.nested_params$wrap_nested_params$fn__6358.invoke(nested_params.clj:65)\n\tat ring.middleware.params$wrap_params$fn__6291.invoke(params.clj:55)\n\tat ring.middleware.multipart_params$wrap_multipart_params$fn__6386.invoke(multipart_params.clj:103)\n\tat ring.middleware.flash$wrap_flash$fn__6675.invoke(flash.clj:14)\n\tat ring.middleware.session$wrap_session$fn__6664.invoke(session.clj:43)\n\tat ring.middleware.cookies$wrap_cookies$fn__6595.invoke(cookies.clj:160)\n\tat ring.adapter.jetty$proxy_handler$fn__6112.invoke(jetty.clj:16)\n\tat ring.adapter.jetty.proxy$org.mortbay.jetty.handler.AbstractHandler$0.handle(Unknown Source)\n\tat org.mortbay.jetty.handler.HandlerWrapper.handle(HandlerWrapper.java:152)\n\tat org.mortbay.jetty.Server.handle(Server.java:326)\n\tat org.mortbay.jetty.HttpConnection.handleRequest(HttpConnection.java:542)\n\tat org.mortbay.jetty.HttpConnection$RequestHandler.headerComplete(HttpConnection.java:928)\n\tat org.mortbay.jetty.HttpParser.parseNext(HttpParser.java:549)\n\tat org.mortbay.jetty.HttpParser.parseAvailable(HttpParser.java:212)\n\tat org.mortbay.jetty.HttpConnection.handle(HttpConnection.java:404)\n\tat org.mortbay.jetty.bio.SocketConnector$Connection.run(SocketConnector.java:228)\n\tat org.mortbay.thread.QueuedThreadPool$PoolThread.run(QueuedThreadPool.java:582)\n"
}
```<|MERGE_RESOLUTION|>--- conflicted
+++ resolved
@@ -576,24 +576,6 @@
 
 ## POST Operations
 
-<<<<<<< HEAD
-=======
-### Cross site request forgery (CSRF) prevention in POST requests
-
-In order to prevent CSRF vulnerability, the REST API uses a CSRF token. This is primarily done for the UI, however we
-do not have alternative APIs/paths for UI and non-UI clients.
-
-The token is generated during the `/api/v1/topology/:id` (GET) request. The JSON response for this GET request contains
-a field called "antiForgeryToken". All the post requests below must include a header "x-csrf-token" with the value of
-"antiForgeryToken" from the GET response. In absence of this header with the right token value you will get following
-error response:
-
-```
-{
-    "error" : "Forbidden action.",
-    "errorMessage" : "missing CSRF token."
-}
-```
 
 ### /api/v1/uploadTopology (POST)
 
@@ -614,7 +596,6 @@
 
 ```no-highlight
 curl  -i -b ~/cookiejar.txt -c ~/cookiejar.txt -X POST  
--H 'x-csrf-token: ycit8Wi89ZdAOo9KKaka/Pvd0vnx8TZzP8xSDDSw8J8bTfyn4jz38VN4Xcb7CF6xigRzDLaGVHbrSj80'  
 -F topologyConfig='{"topologyMainClass": "storm.starter.WordCountTopology", "topologyMainClassArgs": ["wordcount1"]}' 
 -F topologyJar=@examples/storm-starter/storm-starter-topologies-0.10.0-SNAPSHOT.jar 
 http://localhost:8080/api/v1/uploadTopology
@@ -626,7 +607,6 @@
 {"status":"success"}
 ```
 
->>>>>>> 2aaa7180
 ### /api/v1/topology/:id/activate (POST)
 
 Activates a topology.
